/* Copyright (c) 2016 PaddlePaddle Authors. All Rights Reserve.

Licensed under the Apache License, Version 2.0 (the "License");
you may not use this file except in compliance with the License.
You may obtain a copy of the License at

    http://www.apache.org/licenses/LICENSE-2.0

Unless required by applicable law or agreed to in writing, software
distributed under the License is distributed on an "AS IS" BASIS,
WITHOUT WARRANTIES OR CONDITIONS OF ANY KIND, either express or implied.
See the License for the specific language governing permissions and
limitations under the License. */

#pragma once
#include "paddle/operators/type_alias.h"

namespace paddle {
namespace operators {

template <typename Place, typename T>
class MeanKernel : public OpKernel {
public:
  void Compute(const ExecutionContext& context) const override {
    auto input = context.Input<Tensor>(0);
    auto output = context.Output<Tensor>(0);

    output->mutable_data<T>(context.GetPlace());

<<<<<<< HEAD
    auto X = EigenVector<T>::Flatten(*input);
    auto y = EigenScalar<T>::From(*output);
    auto place = *context.GetEigenDevice<Place>();

    y.device(place) = X.mean();
=======
    EigenScalar<T>::From(*output).device(context.GetEigenDevice<Place>()) =
        EigenVector<T>::Flatten(*input).mean();
>>>>>>> c46aed57
  }
};

}  // namespace operators
}  // namespace paddle<|MERGE_RESOLUTION|>--- conflicted
+++ resolved
@@ -27,16 +27,11 @@
 
     output->mutable_data<T>(context.GetPlace());
 
-<<<<<<< HEAD
     auto X = EigenVector<T>::Flatten(*input);
     auto y = EigenScalar<T>::From(*output);
-    auto place = *context.GetEigenDevice<Place>();
+    auto place = context.GetEigenDevice<Place>();
 
     y.device(place) = X.mean();
-=======
-    EigenScalar<T>::From(*output).device(context.GetEigenDevice<Place>()) =
-        EigenVector<T>::Flatten(*input).mean();
->>>>>>> c46aed57
   }
 };
 
