/* Copyright (c) 2018 PaddlePaddle Authors. All Rights Reserved.

   Licensed under the Apache License, Version 2.0 (the "License");
   you may not use this file except in compliance with the License.
   You may obtain a copy of the License at

   http://www.apache.org/licenses/LICENSE-2.0

   Unless required by applicable law or agreed to in writing, software
   distributed under the License is distributed on an "AS IS" BASIS,
   WITHOUT WARRANTIES OR CONDITIONS OF ANY KIND, either express or implied.
   See the License for the specific language governing permissions and
   limitations under the License. */

#include "paddle/fluid/operators/conv_op.h"
#include "paddle/fluid/platform/mkldnn_helper.h"

namespace paddle {
namespace operators {

using framework::DataLayout;
using mkldnn::memory;
using mkldnn::primitive;
using mkldnn::reorder;
using mkldnn::stream;
using platform::to_void_cast;
using platform::GetMKLDNNFormat;

class ConvMKLDNNHandler : public platform::MKLDNNHandler {
 public:
  ConvMKLDNNHandler(
      std::shared_ptr<mkldnn::convolution_forward::primitive_desc> conv_pd,
      const platform::MKLDNNDeviceContext& dev_ctx, mkldnn::engine engine,
      const std::string& base_key)
      : platform::MKLDNNHandler(dev_ctx, engine, base_key) {
    conv_pd_ = conv_pd;
  }

  ConvMKLDNNHandler(
      std::shared_ptr<mkldnn::convolution_forward::primitive_desc> conv_pd,
      std::shared_ptr<mkldnn::convolution_backward_data::primitive_desc>
          conv_bwd_data_pd,
      std::shared_ptr<mkldnn::convolution_backward_weights::primitive_desc>
          conv_bwd_weights_pd,
      const platform::MKLDNNDeviceContext& dev_ctx, mkldnn::engine engine,
      const std::string& base_key)
      : platform::MKLDNNHandler(dev_ctx, engine, base_key),
        conv_pd_(conv_pd),
        conv_bwd_weights_pd_(conv_bwd_weights_pd),
        conv_bwd_data_pd_(conv_bwd_data_pd) {
    // If we are in Grad operatgor then update a key with BWD suffix to
    // distinguish from FWD memory primitives
    key_ += "-BWD";
  }

  size_t GetDstMemorySize() const {
    return conv_pd_->dst_primitive_desc().get_size();
  }

  size_t GetDiffWeightsMemorySize() const {
    return conv_bwd_weights_pd_->diff_weights_primitive_desc().get_size();
  }

  size_t GetDiffSourceMemorySize() const {
    return conv_bwd_data_pd_->diff_src_primitive_desc().get_size();
  }

  std::shared_ptr<mkldnn::memory> AcquireSrcMemoryFromWeightsPrimitive(
      const std::shared_ptr<mkldnn::memory> user_memory_p,
      std::vector<mkldnn::primitive>& pipeline) {  // NOLINT
    auto src_pd = conv_bwd_weights_pd_->src_primitive_desc();
    auto user_pd = user_memory_p->get_primitive_desc();
    return this->AcquireMemory(src_pd, user_pd, user_memory_p,
                               "@weights-src_mem_p", pipeline);
  }

  std::shared_ptr<mkldnn::memory> AcquireDiffDstMemoryFromWeightsPrimitive(
      const std::shared_ptr<mkldnn::memory> user_memory_p,
      std::vector<mkldnn::primitive>& pipeline) {  // NOLINT
    auto diff_dst_pd = conv_bwd_weights_pd_->diff_dst_primitive_desc();
    auto user_pd = user_memory_p->get_primitive_desc();
    return this->AcquireMemory(diff_dst_pd, user_pd, user_memory_p,
                               "@weights-diff_dst_mem_p", pipeline);
  }

  std::shared_ptr<mkldnn::memory> AcquireDiffWeightsMemoryFromWeightsPrimitive(
      void* ptr) {
    return this->AcquireMemoryFromPrimitive(
        conv_bwd_weights_pd_->diff_weights_primitive_desc(), ptr,
        "@diff_weights_mem_p");
  }

  std::shared_ptr<mkldnn::memory> AcquireDiffDstMemoryFromDataPrimitive(
      const std::shared_ptr<mkldnn::memory> user_memory_p,
      std::vector<mkldnn::primitive>& pipeline) {  // NOLINT
    auto diff_dst_pd = conv_bwd_data_pd_->diff_dst_primitive_desc();
    auto user_pd = user_memory_p->get_primitive_desc();
    return this->AcquireMemory(diff_dst_pd, user_pd, user_memory_p,
                               "@data-diff_dst_mem_p", pipeline);
  }

  std::shared_ptr<mkldnn::memory> AcquireWeightsMemoryFromDataPrimitive(
      const std::shared_ptr<mkldnn::memory> user_weights_memory_p,
      std::vector<mkldnn::primitive>& pipeline) {  // NOLINT
    auto weights_pd = conv_bwd_data_pd_->weights_primitive_desc();
    auto user_pd = user_weights_memory_p->get_primitive_desc();
    return this->AcquireMemory(weights_pd, user_pd, user_weights_memory_p,
                               "@data-weights_mem_p", pipeline);
  }

  std::shared_ptr<mkldnn::memory> AcquireDiffSrcMemoryFromDataPrimitive(
      void* ptr) {
    return this->AcquireMemoryFromPrimitive(
        conv_bwd_data_pd_->diff_src_primitive_desc(), ptr, "@diff_src_mem_p");
  }

  std::shared_ptr<mkldnn::memory> AcquireDstMemoryFromPrimitive(void* ptr) {
    return this->AcquireMemoryFromPrimitive(conv_pd_->dst_primitive_desc(), ptr,
                                            "@dst_mem_p");
  }

  std::shared_ptr<mkldnn::memory> AcquireSrcMemoryFromPrimitive(
      const std::shared_ptr<mkldnn::memory> user_memory_p,
      std::vector<mkldnn::primitive>& pipeline) {  // NOLINT
    auto src_pd = conv_pd_->src_primitive_desc();
    auto user_pd = user_memory_p->get_primitive_desc();
    return this->AcquireMemory(src_pd, user_pd, user_memory_p, "@src_mem_p",
                               pipeline);
  }

  std::shared_ptr<mkldnn::memory> AcquireWeightsMemoryFromPrimitive(
      const std::shared_ptr<mkldnn::memory> user_weights_memory_p,
      std::vector<mkldnn::primitive>& pipeline,  // NOLINT
      bool is_persistent = false) {
    auto user_weights_pd = user_weights_memory_p->get_primitive_desc();
    auto weights_pd = conv_pd_->weights_primitive_desc();
    return this->AcquireMemory(weights_pd, user_weights_pd,
                               user_weights_memory_p, "@weights_mem_p",
                               pipeline, is_persistent);
  }

  std::shared_ptr<mkldnn::memory> AcquireBiasMemoryFromPrimitive(
      const std::shared_ptr<mkldnn::memory> user_bias_memory_p,
      std::vector<mkldnn::primitive>& pipeline) {  // NOLINT
    auto user_bias_pd = user_bias_memory_p->get_primitive_desc();
    auto bias_pd = conv_pd_->bias_primitive_desc();
    return this->AcquireMemory(bias_pd, user_bias_pd, user_bias_memory_p,
                               "@bias_mem_p", pipeline);
  }

  std::shared_ptr<mkldnn::convolution_forward> AcquireConvolution(
      std::shared_ptr<mkldnn::memory> src_memory_p,
      std::shared_ptr<mkldnn::memory> weights_memory_p,
      std::shared_ptr<mkldnn::memory> dst_memory_p) {
    auto prim_key = key_ + "@conv_p";
    auto conv_p = std::static_pointer_cast<mkldnn::convolution_forward>(
        dev_ctx_.GetBlob(prim_key));
    PADDLE_ENFORCE((conv_p != nullptr) || (is_reusing_ == false),
                   "Fail to find convolution primitive in device context");
    if (conv_p == nullptr) {
      conv_p = std::make_shared<mkldnn::convolution_forward>(
          *conv_pd_, *(src_memory_p), *(weights_memory_p.get()),
          *(dst_memory_p.get()));

      dev_ctx_.SetBlob(prim_key, conv_p);
    } else {
      is_reusing_ = true;
    }
    return conv_p;
  }

  std::shared_ptr<mkldnn::convolution_forward> AcquireConvolution(
      std::shared_ptr<mkldnn::memory> src_memory_p,
      std::shared_ptr<mkldnn::memory> weights_memory_p,
      std::shared_ptr<mkldnn::memory> bias_memory_p,
      std::shared_ptr<mkldnn::memory> dst_memory_p) {
    auto prim_key = key_ + "@conv_p";
    auto conv_p = std::static_pointer_cast<mkldnn::convolution_forward>(
        dev_ctx_.GetBlob(prim_key));
    PADDLE_ENFORCE((conv_p != nullptr) || (is_reusing_ == false),
                   "Fail to find convolution primitive in device context");
    if (conv_p == nullptr) {
      conv_p = std::make_shared<mkldnn::convolution_forward>(
          *conv_pd_, *(src_memory_p), *(weights_memory_p.get()),
          *(bias_memory_p.get()), *(dst_memory_p.get()));

      dev_ctx_.SetBlob(prim_key, conv_p);
    } else {
      is_reusing_ = true;
    }
    return conv_p;
  }

  std::shared_ptr<mkldnn::convolution_backward_weights>
  AcquireConvolutionBackwardWeights(
      std::shared_ptr<mkldnn::memory> src_memory_p,
      std::shared_ptr<mkldnn::memory> diff_dst_memory_p,
      std::shared_ptr<mkldnn::memory> diff_weights_memory_p) {
    auto prim_key = key_ + "@conv_bwd_weights_p";
    auto conv_bwd_weights_p =
        std::static_pointer_cast<mkldnn::convolution_backward_weights>(
            dev_ctx_.GetBlob(prim_key));
    PADDLE_ENFORCE(
        (conv_bwd_weights_p != nullptr) || (is_reusing_ == false),
        "Fail to find convolution bwd weights primitive in device context");
    if (conv_bwd_weights_p == nullptr) {
      // create backward conv primitive for weights
      conv_bwd_weights_p =
          std::make_shared<mkldnn::convolution_backward_weights>(
              *conv_bwd_weights_pd_, *src_memory_p, *diff_dst_memory_p,
              *diff_weights_memory_p);
      dev_ctx_.SetBlob(prim_key, conv_bwd_weights_p);
    } else {
      is_reusing_ = true;
    }
    return conv_bwd_weights_p;
  }

  std::shared_ptr<mkldnn::convolution_backward_data>
  AcquireConvolutionBackwardData(
      std::shared_ptr<mkldnn::memory> diff_dst_memory_p,
      std::shared_ptr<mkldnn::memory> weights_memory_p,
      std::shared_ptr<mkldnn::memory> diff_src_memory_p) {
    auto prim_key = key_ + "@conv_bwd_data_p";
    auto conv_bwd_data_p =
        std::static_pointer_cast<mkldnn::convolution_backward_data>(
            dev_ctx_.GetBlob(prim_key));
    PADDLE_ENFORCE(
        (conv_bwd_data_p != nullptr) || (is_reusing_ == false),
        "Fail to find convolution bwd data primitive in device context");
    if (conv_bwd_data_p == nullptr) {
      conv_bwd_data_p = std::make_shared<mkldnn::convolution_backward_data>(
          *conv_bwd_data_pd_, *diff_dst_memory_p, *weights_memory_p,
          *diff_src_memory_p);
      dev_ctx_.SetBlob(prim_key, conv_bwd_data_p);
    } else {
      is_reusing_ = true;
    }
    return conv_bwd_data_p;
  }

  // Generate keys for storing/retriving primitives for this operator
  // TODO(jczaja): Make hashing function more optimial
  static std::string GetHash(memory::dims& input_dims,     // NOLINT
                             memory::dims& weights_dims,   // NOLINT
                             std::vector<int>& strides,    // NOLINT
                             std::vector<int>& paddings,   // NOLINT
                             std::vector<int>& dilations,  // NOLINT
                             int groups, const std::string& suffix) {
    return dims2str(input_dims) + dims2str(weights_dims) + dims2str(strides) +
           dims2str(paddings) + dims2str(dilations) + std::to_string(groups) +
           suffix;
  }

 private:
  std::shared_ptr<mkldnn::convolution_forward::primitive_desc> conv_pd_;
  std::shared_ptr<mkldnn::convolution_backward_weights::primitive_desc>
      conv_bwd_weights_pd_;
  std::shared_ptr<mkldnn::convolution_backward_data::primitive_desc>
      conv_bwd_data_pd_;
};

template <typename T>
class ConvMKLDNNOpKernel : public paddle::framework::OpKernel<T> {
 public:
  void Compute(const paddle::framework::ExecutionContext& ctx) const override {
    PADDLE_ENFORCE(paddle::platform::is_cpu_place(ctx.GetPlace()),
                   "It must use CPUPlace.");

    const bool is_test = ctx.Attr<bool>("is_test");

    auto& dev_ctx =
        ctx.template device_context<paddle::platform::MKLDNNDeviceContext>();
    const auto& mkldnn_engine = dev_ctx.GetEngine();

    auto* input = ctx.Input<Tensor>("Input");
    auto* filter = ctx.Input<Tensor>("Filter");
    auto* bias = ctx.HasInput("Bias") ? ctx.Input<Tensor>("Bias") : nullptr;
    auto* output = ctx.Output<Tensor>("Output");

    PADDLE_ENFORCE(input->layout() == DataLayout::kMKLDNN &&
                       input->format() != memory::format::format_undef,
                   "Wrong layout/format set for Input tensor");
    PADDLE_ENFORCE(filter->layout() == DataLayout::kMKLDNN &&
                       filter->format() != memory::format::format_undef,
                   "Wrong layout/format set for Filter tensor");
    PADDLE_ENFORCE(input->dims().size() == 4,
                   "Input must be with 4 dimensions, i.e. NCHW");
    PADDLE_ENFORCE(filter->dims().size() == 4,
                   "Filter must be with 4 dimensions, i.e. OIHW");
    if (bias) {
      PADDLE_ENFORCE(bias->layout() == DataLayout::kMKLDNN &&
                         bias->format() != memory::format::format_undef,
                     "Wrong layout/format set for Bias tensor");
      PADDLE_ENFORCE(bias->dims().size() == 1,
                     "Bias must only have 1 dimension, i.e. X");
    }

    std::vector<int> strides = ctx.Attr<std::vector<int>>("strides");
    std::vector<int> paddings = ctx.Attr<std::vector<int>>("paddings");
    std::vector<int> dilations = ctx.Attr<std::vector<int>>("dilations");
    bool fuse_relu = ctx.Attr<bool>("fuse_relu");
    bool fuse_residual_conn = ctx.Attr<bool>("fuse_residual_connection");
    int groups = ctx.Attr<int>("groups");

<<<<<<< HEAD
    // TODO: add support for dilation  // NOLINT
=======
    // TODO(tpatejko): add support for dilation
>>>>>>> 0e241384
    PADDLE_ENFORCE(
        dilations.size() == 2 && dilations[0] == 1 && dilations[1] == 1,
        "dilation in convolution is not implemented yet");

    const T* input_data = input->data<T>();
    const T* filter_data = filter->data<T>();

    std::vector<int> src_tz = paddle::framework::vectorize2int(input->dims());
    std::vector<int> weights_tz =
        paddle::framework::vectorize2int(filter->dims());
    int g = std::max(groups, 1);
    if (g > 1) {
      int o = weights_tz[0];
      int i = weights_tz[1];
      int h = weights_tz[2];
      int w = weights_tz[3];
      weights_tz.resize(5);
      weights_tz[0] = g;
      weights_tz[1] = o / g;
      weights_tz[2] = i;
      weights_tz[3] = h;
      weights_tz[4] = w;
    }
    std::vector<int> dst_tz = paddle::framework::vectorize2int(output->dims());

    // Get unique name for storing MKLDNN primitives
    const std::string key = ConvMKLDNNHandler::GetHash(
        src_tz, weights_tz, strides, paddings, dilations, groups,
        ctx.op().Output("Output"));
    const std::string key_conv_pd = key + "@conv_pd";

    std::vector<primitive> pipeline;

    auto user_src_md = platform::MKLDNNMemDesc(
        {src_tz}, platform::MKLDNNGetDataType<T>(), input->format());
    auto user_weights_md = platform::MKLDNNMemDesc(
        {weights_tz}, platform::MKLDNNGetDataType<T>(),
        (g == 1) ? filter->format() : mkldnn::memory::format::goihw);

    /* create memory descriptor for convolution without specified format
     * ('any') which lets a primitive (convolution in this case) choose
     * the memory format preferred for best performance
     */
    std::string data_format = ctx.Attr<std::string>("data_format");
    auto chosen_memory_format =
        platform::data_format_to_memory_format(data_format);

    auto src_md = platform::MKLDNNMemDesc(
        src_tz, platform::MKLDNNGetDataType<T>(), chosen_memory_format);
    auto weights_md = platform::MKLDNNMemDesc(
        weights_tz, platform::MKLDNNGetDataType<T>(),
        (g == 1) ? chosen_memory_format : mkldnn::memory::format::goihw);
    std::vector<int> bias_tz;  // TODO(mgallus): avoid empty vector creation.
                               // Currently used whenever bias is != nullptr.
    auto dst_md = platform::MKLDNNMemDesc(
        dst_tz, platform::MKLDNNGetDataType<T>(), chosen_memory_format);

    // create a conv primitive descriptor and save it for usage in backward
    std::shared_ptr<mkldnn::convolution_forward::primitive_desc> conv_pd;
    if (bias) {
      bias_tz = paddle::framework::vectorize2int(bias->dims());
      auto bias_md = platform::MKLDNNMemDesc(
          bias_tz, platform::MKLDNNGetDataType<T>(), memory::format::x);
      conv_pd = ConvFwdPrimitiveDesc(src_md, weights_md, bias_md, dst_md,
                                     strides, paddings, mkldnn_engine,
                                     fuse_relu, fuse_residual_conn);
    } else {
      conv_pd =
          ConvFwdPrimitiveDesc(src_md, weights_md, dst_md, strides, paddings,
                               mkldnn_engine, fuse_relu, fuse_residual_conn);
    }
    // Save conv_pd/src_memory/weights_memory for backward pass
    dev_ctx.SetBlob(key_conv_pd, conv_pd);

    ConvMKLDNNHandler handler(conv_pd, dev_ctx, mkldnn_engine, key);

    // create mkldnn memory from input tensors (data/weights)
    auto user_src_memory_p =
        handler.AcquireSrcMemory(user_src_md, to_void_cast<T>(input_data));
    auto user_weights_memory_p = handler.AcquireWeightsMemory(
        user_weights_md, to_void_cast<T>(filter_data));

<<<<<<< HEAD
    T* output_data = output->mutable_data<T>(
        ctx.GetPlace(), paddle::memory::Allocator::kDefault,
        handler.GetDstMemorySize());
=======
    T* output_data = nullptr;

    if (fuse_residual_conn) {
      auto residual_param = ctx.Input<Tensor>("ResidualData");
      auto residual_param_data = residual_param->data<T>();

      PADDLE_ENFORCE(
          residual_param_data != nullptr,
          "Provide data if you want MKLDNN conv+elementwise_add fusion");
      PADDLE_ENFORCE_EQ(output->dims(), residual_param->dims(),
                        "Output and elementwise parameter need to have the "
                        "same dimension sizes");

      output->ShareDataWith(*residual_param);
      output_data = output->mutable_data<T>(ctx.GetPlace());
    } else {
      output_data =
          output->mutable_data<T>(ctx.GetPlace(), handler.GetDstMemorySize());
    }

>>>>>>> 0e241384
    // create reorder primitive if the input format is not the preferred one
    auto src_memory_p =
        handler.AcquireSrcMemoryFromPrimitive(user_src_memory_p, pipeline);
    auto weights_memory_p = handler.AcquireWeightsMemoryFromPrimitive(
        user_weights_memory_p, pipeline, is_test);
    auto dst_memory_p =
        handler.AcquireDstMemoryFromPrimitive(to_void_cast<T>(output_data));

    // create convolution op primitive
    std::shared_ptr<mkldnn::convolution_forward> conv_p;
    if (bias) {
      const T* bias_data = bias->data<T>();
      auto user_bias_md = platform::MKLDNNMemDesc(
          {bias_tz}, platform::MKLDNNGetDataType<T>(), memory::format::x);
      auto user_bias_memory_p =
          handler.AcquireBiasMemory(user_bias_md, to_void_cast<T>(bias_data));

      auto bias_memory_p =
          handler.AcquireBiasMemoryFromPrimitive(user_bias_memory_p, pipeline);
      conv_p = handler.AcquireConvolution(src_memory_p, weights_memory_p,
                                          bias_memory_p, dst_memory_p);
    } else {
      conv_p = handler.AcquireConvolution(src_memory_p, weights_memory_p,
                                          dst_memory_p);
    }

    // push primitive to stream and wait until it's executed
    pipeline.push_back(*conv_p);
    stream(stream::kind::eager).submit(pipeline).wait();

    output->set_layout(DataLayout::kMKLDNN);
    output->set_format(GetMKLDNNFormat(*dst_memory_p));
  }

 private:
  mkldnn::primitive_attr CreatePostOps(bool fuse_relu,
                                       bool fuse_residual_conn) const {
    mkldnn::primitive_attr conv_attr;
    mkldnn::post_ops post_operations;
    // Fusion with Elementwise layer relies on adding a sum post-operation with
    // the scale parameter. It is assumed that when fuse_residual_connection is
    // true, the output tensor contains the data coming from residual
    // connection. The result of this post_op is:
    // Output = scale * Output + Conv_Out.
    if (fuse_residual_conn) {
      post_operations.append_sum(1.0f);
    }
    // Fusion with ReLU layer is executed through the PostOps feature. Create a
    // PostOps object and configure it to execute an eltwise relu operation.
    if (fuse_relu) {
      constexpr float scale = 1.0f;
      constexpr float negative_slope = 0.0f;
      constexpr float placeholder = 0.0f;
      post_operations.append_eltwise(scale, mkldnn::algorithm::eltwise_relu,
                                     negative_slope, placeholder);
    }
    conv_attr.set_post_ops(post_operations);
    return conv_attr;
  }

  std::unique_ptr<mkldnn::convolution_forward::primitive_desc>
  ConvFwdPrimitiveDesc(const memory::desc& src, const memory::desc& weights,
                       const memory::desc& dst, const std::vector<int>& strides,
                       const std::vector<int>& paddings,
                       const mkldnn::engine& engine, const bool fuse_relu,
                       const bool fuse_residual_conn) const {
    memory::dims stride_dims = {strides[0], strides[1]};
    memory::dims padding_dims = {paddings[0], paddings[1]};

    auto conv_desc = mkldnn::convolution_forward::desc(
        mkldnn::prop_kind::forward, mkldnn::convolution_direct, src, weights,
        dst, stride_dims, padding_dims, padding_dims,
        mkldnn::padding_kind::zero);

    mkldnn::primitive_attr conv_attr =
        CreatePostOps(fuse_relu, fuse_residual_conn);

    auto p_conv_pd = new mkldnn::convolution_forward::primitive_desc(
        conv_desc, conv_attr, engine);

    return std::unique_ptr<mkldnn::convolution_forward::primitive_desc>(
        p_conv_pd);
  }

  std::unique_ptr<mkldnn::convolution_forward::primitive_desc>
  ConvFwdPrimitiveDesc(const memory::desc& src, const memory::desc& weights,
                       const memory::desc& bias, const memory::desc& dst,
                       const std::vector<int>& strides,
                       const std::vector<int>& paddings,
                       const mkldnn::engine& engine, const bool fuse_relu,
                       const bool fuse_residual_conn) const {
    memory::dims stride_dims = {strides[0], strides[1]};
    memory::dims padding_dims = {paddings[0], paddings[1]};

    auto conv_desc = mkldnn::convolution_forward::desc(
        mkldnn::prop_kind::forward, mkldnn::convolution_direct, src, weights,
        bias, dst, stride_dims, padding_dims, padding_dims,
        mkldnn::padding_kind::zero);

    mkldnn::primitive_attr conv_attr =
        CreatePostOps(fuse_relu, fuse_residual_conn);

    auto p_conv_pd = new mkldnn::convolution_forward::primitive_desc(
        conv_desc, conv_attr, engine);

    return std::unique_ptr<mkldnn::convolution_forward::primitive_desc>(
        p_conv_pd);
  }
};

template <typename T>
class ConvMKLDNNGradOpKernel : public paddle::framework::OpKernel<T> {
 public:
  void Compute(const paddle::framework::ExecutionContext& ctx) const override {
    PADDLE_ENFORCE(paddle::platform::is_cpu_place(ctx.GetPlace()),
                   "It must use CPUPlace.");

    auto& dev_ctx =
        ctx.template device_context<platform::MKLDNNDeviceContext>();
    const auto& mkldnn_engine = dev_ctx.GetEngine();

    const Tensor* input = ctx.Input<Tensor>("Input");
    const Tensor* filter = ctx.Input<Tensor>("Filter");
    const Tensor* output = ctx.Input<Tensor>("Output");
    const Tensor* output_grad =
        ctx.Input<Tensor>(framework::GradVarName("Output"));
    Tensor* input_grad = ctx.Output<Tensor>(framework::GradVarName("Input"));
    Tensor* filter_grad = ctx.Output<Tensor>(framework::GradVarName("Filter"));

    PADDLE_ENFORCE(input->layout() == DataLayout::kMKLDNN &&
                       input->format() != memory::format::format_undef,
                   "Wrong layout/format set for Input tensor");
    PADDLE_ENFORCE(filter->layout() == DataLayout::kMKLDNN &&
                       filter->format() != memory::format::format_undef,
                   "Wrong layout/format set for Filter tensor");
    PADDLE_ENFORCE(output->layout() == DataLayout::kMKLDNN &&
                       output->format() != memory::format::format_undef,
                   "Wrong layout/format set for Output tensor");
    PADDLE_ENFORCE(output_grad->layout() == DataLayout::kMKLDNN &&
                       output_grad->format() != memory::format::format_undef,
                   "Wrong layout/format set for output_grad tensor");

    if (!input_grad && !filter_grad) return;

    std::vector<int> strides = ctx.Attr<std::vector<int>>("strides");
    std::vector<int> paddings = ctx.Attr<std::vector<int>>("paddings");
    std::vector<int> dilations = ctx.Attr<std::vector<int>>("dilations");
    int groups = ctx.Attr<int>("groups");

    const T* input_data = input->data<T>();
    const T* filter_data = filter->data<T>();
    const T* output_grad_data = output_grad->data<T>();
    T* input_grad_data = nullptr;
    T* filter_grad_data = nullptr;

    std::vector<int> src_tz = paddle::framework::vectorize2int(input->dims());
    std::vector<int> weights_tz =
        paddle::framework::vectorize2int(filter->dims());
    std::vector<int> dst_tz = paddle::framework::vectorize2int(output->dims());

    // Get an unique name from "argument" name of "Output" variable
    // as well as attributes of primitive to be created
    // This name will be used as key when saving info into device context
    const std::string key =
        ConvMKLDNNHandler::GetHash(src_tz, weights_tz, strides, paddings,
                                   dilations, groups, ctx.op().Input("Output"));

    const std::string key_conv_pd = key + "@conv_pd";
    std::vector<primitive> pipeline;

    // Create user memory descriptors
    auto user_src_md = platform::MKLDNNMemDesc(
        {src_tz}, platform::MKLDNNGetDataType<T>(), input->format());
    auto user_weights_md = platform::MKLDNNMemDesc(
        {weights_tz}, platform::MKLDNNGetDataType<T>(), filter->format());
    auto user_diff_dst_md = platform::MKLDNNMemDesc(
        {dst_tz}, platform::MKLDNNGetDataType<T>(), output_grad->format());

    /* create memory descriptor for conv backward without specified format
     * ('any') which lets a primitive (conv backward in this case) choose
     * the memory format preferred for best performance
     */
    std::string data_format = ctx.Attr<std::string>("data_format");
    auto chosen_memory_format =
        platform::data_format_to_memory_format(data_format);

    auto src_md = platform::MKLDNNMemDesc(
        src_tz, platform::MKLDNNGetDataType<T>(), chosen_memory_format);
    auto diff_src_md = platform::MKLDNNMemDesc(
        src_tz, platform::MKLDNNGetDataType<T>(), chosen_memory_format);
    auto weights_md = platform::MKLDNNMemDesc(
        weights_tz, platform::MKLDNNGetDataType<T>(), chosen_memory_format);
    auto diff_weights_md = platform::MKLDNNMemDesc(
        weights_tz, platform::MKLDNNGetDataType<T>(), chosen_memory_format);
    auto diff_dst_md = platform::MKLDNNMemDesc(
        dst_tz, platform::MKLDNNGetDataType<T>(), chosen_memory_format);

    // Retrieve conv_pd from device context
    auto conv_pd =
        std::static_pointer_cast<mkldnn::convolution_forward::primitive_desc>(
            dev_ctx.GetBlob(key_conv_pd));
    PADDLE_ENFORCE(conv_pd != nullptr,
                   "Fail to find conv_pd in device context");

    // create backward convolution weights primitive descriptor
    auto conv_bwd_weights_desc = mkldnn::convolution_backward_weights::desc(
        mkldnn::convolution_direct, src_md, diff_weights_md, diff_dst_md,
        strides, paddings, paddings, mkldnn::padding_kind::zero);
    auto conv_bwd_weights_pd =
        std::make_shared<mkldnn::convolution_backward_weights::primitive_desc>(
            conv_bwd_weights_desc, mkldnn_engine, *conv_pd);

    // create backward convolution data primitive descriptor
    auto conv_bwd_data_desc = mkldnn::convolution_backward_data::desc(
        mkldnn::convolution_direct, diff_src_md, weights_md, diff_dst_md,
        strides, paddings, paddings, mkldnn::padding_kind::zero);
    auto conv_bwd_data_pd =
        std::make_shared<mkldnn::convolution_backward_data::primitive_desc>(
            conv_bwd_data_desc, mkldnn_engine, *conv_pd);

    ConvMKLDNNHandler handler(conv_pd, conv_bwd_data_pd, conv_bwd_weights_pd,
                              dev_ctx, mkldnn_engine, key);

    // create mkldnn memory from input tensors (data/weights)
    auto user_src_memory_p =
        handler.AcquireSrcMemory(user_src_md, to_void_cast<T>(input_data));
    auto user_weights_memory_p = handler.AcquireWeightsMemory(
        user_weights_md, to_void_cast<T>(filter_data));
    auto user_diff_dst_memory_p = handler.AcquireDiffDstMemory(
        user_diff_dst_md, to_void_cast<T>(output_grad_data));

    // create backward conv primitive for weights
    if (filter_grad) {
      auto src_memory_p = handler.AcquireSrcMemoryFromWeightsPrimitive(
          user_src_memory_p, pipeline);

      auto diff_dst_memory_4filter_p =
          handler.AcquireDiffDstMemoryFromWeightsPrimitive(
              user_diff_dst_memory_p, pipeline);

      const size_t size = handler.GetDiffWeightsMemorySize();
      filter_grad_data = filter_grad->mutable_data<T>(
          ctx.GetPlace(), paddle::memory::Allocator::kDefault, size);

      auto diff_weights_memory_p =
          handler.AcquireDiffWeightsMemoryFromWeightsPrimitive(
              reinterpret_cast<void*>(filter_grad_data));

      auto conv_bwd_weights_p = handler.AcquireConvolutionBackwardWeights(
          src_memory_p, diff_dst_memory_4filter_p, diff_weights_memory_p);

      // push primitive to stream and wait until it's executed
      pipeline.push_back(*conv_bwd_weights_p);

      filter_grad->set_layout(DataLayout::kMKLDNN);
      filter_grad->set_format(GetMKLDNNFormat(*diff_weights_memory_p));
    }

    if (input_grad) {
      auto weights_memory_p = handler.AcquireWeightsMemoryFromDataPrimitive(
          user_weights_memory_p, pipeline);

      auto diff_dst_memory_4data_p =
          handler.AcquireDiffDstMemoryFromDataPrimitive(user_diff_dst_memory_p,
                                                        pipeline);

      const size_t size = handler.GetDiffSourceMemorySize();
      input_grad_data = input_grad->mutable_data<T>(
          ctx.GetPlace(), paddle::memory::Allocator::kDefault, size);

      auto diff_src_memory_p = handler.AcquireDiffSrcMemoryFromDataPrimitive(
          reinterpret_cast<void*>(input_grad_data));

      auto conv_bwd_data_p = handler.AcquireConvolutionBackwardData(
          diff_dst_memory_4data_p, weights_memory_p, diff_src_memory_p);

      pipeline.push_back(*conv_bwd_data_p);

      input_grad->set_layout(DataLayout::kMKLDNN);
      input_grad->set_format(GetMKLDNNFormat(*diff_src_memory_p));
    }
    stream(stream::kind::eager).submit(pipeline).wait();
  }  // Compute()
};

}  // namespace operators
}  // namespace paddle

namespace ops = paddle::operators;

REGISTER_OP_KERNEL(conv2d, MKLDNN, ::paddle::platform::CPUPlace,
                   ops::ConvMKLDNNOpKernel<float>);

REGISTER_OP_KERNEL(conv2d_grad, MKLDNN, ::paddle::platform::CPUPlace,
                   ops::ConvMKLDNNGradOpKernel<float>);<|MERGE_RESOLUTION|>--- conflicted
+++ resolved
@@ -303,11 +303,7 @@
     bool fuse_residual_conn = ctx.Attr<bool>("fuse_residual_connection");
     int groups = ctx.Attr<int>("groups");
 
-<<<<<<< HEAD
-    // TODO: add support for dilation  // NOLINT
-=======
     // TODO(tpatejko): add support for dilation
->>>>>>> 0e241384
     PADDLE_ENFORCE(
         dilations.size() == 2 && dilations[0] == 1 && dilations[1] == 1,
         "dilation in convolution is not implemented yet");
@@ -390,11 +386,6 @@
     auto user_weights_memory_p = handler.AcquireWeightsMemory(
         user_weights_md, to_void_cast<T>(filter_data));
 
-<<<<<<< HEAD
-    T* output_data = output->mutable_data<T>(
-        ctx.GetPlace(), paddle::memory::Allocator::kDefault,
-        handler.GetDstMemorySize());
-=======
     T* output_data = nullptr;
 
     if (fuse_residual_conn) {
@@ -411,11 +402,10 @@
       output->ShareDataWith(*residual_param);
       output_data = output->mutable_data<T>(ctx.GetPlace());
     } else {
-      output_data =
-          output->mutable_data<T>(ctx.GetPlace(), handler.GetDstMemorySize());
-    }
-
->>>>>>> 0e241384
+      output_data = output->mutable_data<T>(ctx.GetPlace(),
+                                            paddle::memory::Allocator::kDefault,
+                                            handler.GetDstMemorySize());
+    }
     // create reorder primitive if the input format is not the preferred one
     auto src_memory_p =
         handler.AcquireSrcMemoryFromPrimitive(user_src_memory_p, pipeline);
