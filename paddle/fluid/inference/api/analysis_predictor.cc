// Copyright (c) 2018 PaddlePaddle Authors. All Rights Reserved.
//
// Licensed under the Apache License, Version 2.0 (the "License");
// you may not use this file except in compliance with the License.
// You may obtain a copy of the License at
//
//     http://www.apache.org/licenses/LICENSE-2.0
//
// Unless required by applicable law or agreed to in writing, software
// distributed under the License is distributed on an "AS IS" BASIS,
// WITHOUT WARRANTIES OR CONDITIONS OF ANY KIND, either express or implied.
// See the License for the specific language governing permissions and
// limitations under the License.

#include "paddle/fluid/inference/api/analysis_predictor.h"
#include <glog/logging.h>
#include <algorithm>
#include <memory>
#include <string>
#include <vector>
#include "paddle/fluid/framework/feed_fetch_method.h"
#include "paddle/fluid/framework/feed_fetch_type.h"
#include "paddle/fluid/framework/ir/fuse_pass_base.h"
#include "paddle/fluid/framework/ir/pass.h"
#include "paddle/fluid/framework/naive_executor.h"
#include "paddle/fluid/framework/scope.h"
#include "paddle/fluid/inference/api/helper.h"
#include "paddle/fluid/inference/api/paddle_inference_api.h"
#include "paddle/fluid/inference/api/paddle_inference_pass.h"
#if PADDLE_WITH_TENSORRT
#include "paddle/fluid/inference/tensorrt/convert/op_converter.h"
#endif
#include "paddle/fluid/inference/utils/singleton.h"
#include "paddle/fluid/memory/memcpy.h"
#include "paddle/fluid/platform/cpu_helper.h"
#include "paddle/fluid/platform/profiler.h"

DECLARE_bool(profile);

namespace paddle {

using contrib::AnalysisConfig;

namespace {
bool IsPersistable(const framework::VarDesc *var) {
  if (var->Persistable() &&
      var->GetType() != framework::proto::VarType::FEED_MINIBATCH &&
      var->GetType() != framework::proto::VarType::FETCH_LIST) {
    return true;
  }
  return false;
}
}  // namespace

bool AnalysisPredictor::Init(
    const std::shared_ptr<framework::Scope> &parent_scope,
    const std::shared_ptr<framework::ProgramDesc> &program) {
<<<<<<< HEAD
  VLOG(3) << "Predictor::init()";
#if !defined(_WIN32)
=======
  VLOG(30) << "Predictor::init()";
>>>>>>> 05b7ee7e
  if (FLAGS_profile) {
    LOG(WARNING) << "Profiler is actived, might affect the performance";
    LOG(INFO) << "You can turn off by set gflags '-profile false'";
    auto tracking_device = config_.use_gpu ? platform::ProfilerState::kAll
                                           : platform::ProfilerState::kCPU;
    platform::EnableProfiler(tracking_device);
  }

  // no matter with or without MKLDNN
  paddle::platform::SetNumThreads(config_.cpu_math_library_num_threads());

  if (!PrepareScope(parent_scope)) {
    return false;
  }
  if (!CreateExecutor()) {
    return false;
  }
  if (!PrepareProgram(program)) {
    return false;
  }

  // Prepare executor, create local variables.
  if (!PrepareExecutor()) {
    return true;
  }

  // Get the feed_target_names and fetch_target_names
  PrepareFeedFetch();

  return true;
}

bool AnalysisPredictor::PrepareScope(
    const std::shared_ptr<framework::Scope> &parent_scope) {
  if (parent_scope) {
    PADDLE_ENFORCE_NOT_NULL(
        parent_scope,
        "Both program and parent_scope should be set in Clone mode.");
    scope_ = parent_scope;
    status_is_cloned_ = true;
  } else {
    paddle::framework::InitDevices(false);
    scope_.reset(new paddle::framework::Scope());
    status_is_cloned_ = false;
  }
  sub_scope_ = &scope_->NewScope();
  return true;
}
bool AnalysisPredictor::PrepareProgram(
    const std::shared_ptr<framework::ProgramDesc> &program) {
  if (!program) {
    if (!LoadProgramDesc()) return false;

    // Optimize the program, and load parameters and modify them in the
    // scope_.
    // This will change the scope_ address.
    if (config_.enable_ir_optim) {
      status_ir_optim_enabled_ = true;
      OptimizeInferenceProgram();
    } else {
      // If the parent_scope is passed, we assert that the persistable variables
      // are already created, so just create the no persistable variables.

      // If not cloned, the parameters should be loaded
      // OptimizeInferenceProgram.
      // So in both cases, just the local variables are needed to load, not the
      // parematers.
      executor_->CreateVariables(*inference_program_, 0, true, sub_scope_);

      // Load parameters
      LOG(INFO) << "load parameters ";
      LoadParameters();
    }
  } else {
    // If the program is passed from external, no need to optimize it, this
    // logic is used in the clone scenario.
    inference_program_ = program;
  }

  executor_->CreateVariables(*inference_program_, 0, false, sub_scope_);

  return true;
}
bool AnalysisPredictor::CreateExecutor() {
  if (config_.use_gpu) {
    status_use_gpu_ = true;
    place_ = paddle::platform::CUDAPlace(config_.device);
  } else {
    place_ = paddle::platform::CPUPlace();
  }
  executor_.reset(new paddle::framework::NaiveExecutor(place_));
  return true;
}
bool AnalysisPredictor::PrepareExecutor() {
  executor_->Prepare(sub_scope_, *inference_program_, 0,
                     config_.use_feed_fetch_ops);

  PADDLE_ENFORCE_NOT_NULL(sub_scope_);

  return true;
}

void AnalysisPredictor::SetMkldnnThreadID(int tid) {
#ifdef PADDLE_WITH_MKLDNN
  platform::set_cur_thread_id(tid);
#else
  LOG(ERROR) << "Please compile with MKLDNN first to use MKLDNN";
#endif
}

bool AnalysisPredictor::Run(const std::vector<PaddleTensor> &inputs,
                            std::vector<PaddleTensor> *output_data,
                            int batch_size) {
  VLOG(3) << "Predictor::predict";
  inference::Timer timer;
  timer.tic();
  // set feed variable
  framework::Scope *scope = sub_scope_ ? sub_scope_ : scope_.get();
  if (!SetFeed(inputs, scope)) {
    LOG(ERROR) << "fail to set feed";
    return false;
  }

  // Run the inference program
  // if share variables, we need not create variables
  executor_->Run();

  // get fetch variable
  if (!GetFetch(output_data, scope)) {
    LOG(ERROR) << "fail to get fetches";
    return false;
  }
  VLOG(3) << "predict cost: " << timer.toc() << "ms";

  // Fix TensorArray reuse not cleaned bug.
  tensor_array_batch_cleaner_.CollectTensorArrays(scope_.get());
  tensor_array_batch_cleaner_.ResetTensorArray();
  return true;
}

bool AnalysisPredictor::SetFeed(const std::vector<PaddleTensor> &inputs,
                                framework::Scope *scope) {
  VLOG(3) << "Predictor::set_feed";
  if (inputs.size() != feeds_.size()) {
    LOG(ERROR) << "wrong feed input size, need " << feeds_.size() << " but get "
               << inputs.size();
    return false;
  }

  // Cache the inputs memory for better concurrency performance.
  feed_tensors_.resize(inputs.size());

  for (size_t i = 0; i < inputs.size(); ++i) {
    auto &input = feed_tensors_[i];
    framework::DDim ddim = framework::make_ddim(inputs[i].shape);
    void *input_ptr;
    if (inputs[i].dtype == PaddleDType::INT64) {
      input_ptr = input.mutable_data<int64_t>(ddim, place_);
    } else if (inputs[i].dtype == PaddleDType::FLOAT32) {
      input_ptr = input.mutable_data<float>(ddim, place_);
    } else {
      LOG(ERROR) << "unsupported feed type " << inputs[i].dtype;
      return false;
    }

    if (platform::is_cpu_place(place_)) {
      // TODO(panyx0718): Init LoDTensor from existing memcpy to save a copy.
      std::memcpy(static_cast<void *>(input_ptr), inputs[i].data.data(),
                  inputs[i].data.length());
    } else {
#ifdef PADDLE_WITH_CUDA
      auto dst_gpu_place = boost::get<platform::CUDAPlace>(place_);
      memory::Copy(dst_gpu_place, static_cast<void *>(input_ptr),
                   platform::CPUPlace(), inputs[i].data.data(),
                   inputs[i].data.length(),
                   0);  // stream 0 for sync copy
#else
      PADDLE_THROW("Not compile with CUDA, should not reach here.");
#endif
    }
    // TODO(Superjomn) Low performance, need optimization for heavy LoD copy.
    framework::LoD lod;
    for (auto &level : inputs[i].lod) {
      lod.emplace_back(level);
    }
    input.set_lod(lod);
    int idx = -1;
    if (config_.specify_input_name) {
      idx = feed_names_[inputs[i].name];
    } else {
      idx = boost::get<int>(feeds_[i]->GetAttr("col"));
    }
    framework::SetFeedVariable(scope, input, "feed", idx);
  }
  return true;
}

template <typename T>
void AnalysisPredictor::GetFetchOne(const framework::LoDTensor &fetch,
                                    PaddleTensor *output) {
  // set shape.
  auto shape = framework::vectorize(fetch.dims());
  output->shape.assign(shape.begin(), shape.end());
  // set data.
  const T *data = fetch.data<T>();
  int num_elems = inference::VecReduceToInt(shape);
  output->data.Resize(num_elems * sizeof(T));
  // The fetched tensor output by fetch op, should always in CPU memory, so just
  // copy.
  memcpy(output->data.data(), data, num_elems * sizeof(T));
  // set lod
  output->lod.clear();
  for (auto &level : fetch.lod()) {
    output->lod.emplace_back(level.begin(), level.end());
  }
}

bool AnalysisPredictor::GetFetch(std::vector<PaddleTensor> *outputs,
                                 framework::Scope *scope) {
  VLOG(3) << "Predictor::get_fetch";
  outputs->resize(fetchs_.size());
  for (size_t i = 0; i < fetchs_.size(); ++i) {
    int idx = boost::get<int>(fetchs_[i]->GetAttr("col"));
    PADDLE_ENFORCE((size_t)idx == i);
    framework::LoDTensor &fetch =
        framework::GetFetchVariable(*scope, "fetch", idx);
    auto type = fetch.type();
    auto output = &(outputs->at(i));
    if (type == typeid(float)) {
      GetFetchOne<float>(fetch, output);
      output->dtype = PaddleDType::FLOAT32;
    } else if (type == typeid(int64_t)) {
      GetFetchOne<int64_t>(fetch, output);
      output->dtype = PaddleDType::INT64;
    } else {
      LOG(ERROR) << "unknown type, only support float32 and int64 now.";
    }
  }
  return true;
}

// NOTE All the members in AnalysisConfig should be copied to Argument.
void AnalysisPredictor::OptimizeInferenceProgram() {
  status_program_optimized_ = true;

  argument_.SetUseGPU(config_.use_gpu);
  argument_.SetGPUDeviceId(config_.device);
  // Analyze inference_program
  if (!config_.model_dir.empty()) {
    argument_.SetModelDir(config_.model_dir);
  } else {
    PADDLE_ENFORCE(
        !config_.param_file.empty(),
        "Either model_dir or (param_file, prog_file) should be set.");
    PADDLE_ENFORCE(!config_.prog_file.empty());
    argument_.SetModelProgramPath(config_.prog_file);
    argument_.SetModelParamsPath(config_.param_file);
  }

  if (config_.use_gpu && config_.use_tensorrt_) {
    argument_.SetUseTensorRT(true);
    argument_.SetTensorRtWorkspaceSize(config_.tensorrt_workspace_size_);
    argument_.SetTensorRtMaxBatchSize(config_.tensorrt_max_batchsize_);
  }

  auto passes = config_.pass_builder()->AllPasses();
  if (!config_.enable_ir_optim) passes.clear();
  argument_.SetIrAnalysisPasses(passes);
  argument_.SetScopeNotOwned(const_cast<framework::Scope *>(scope_.get()));
  Analyzer().Run(&argument_);

  PADDLE_ENFORCE(argument_.scope_valid());
  VLOG(5) << "to prepare executor";
  ARGUMENT_CHECK_FIELD((&argument_), ir_analyzed_program);
  inference_program_.reset(
      new framework::ProgramDesc(argument_.ir_analyzed_program()));
  LOG(INFO) << "== optimize end ==";
}

template <>
std::unique_ptr<PaddlePredictor> CreatePaddlePredictor<
    AnalysisConfig, PaddleEngineKind::kAnalysis>(const AnalysisConfig &config) {
  VLOG(3) << "create AnalysisConfig";
  if (config.use_gpu) {
    // 1. GPU memeroy
    PADDLE_ENFORCE_GT(
        config.fraction_of_gpu_memory, 0.f,
        "fraction_of_gpu_memory in the config should be set to range (0., 1.]");
    PADDLE_ENFORCE_GE(config.device, 0, "Invalid device id %d", config.device);
    std::vector<std::string> flags;
    if (config.fraction_of_gpu_memory >= 0.0f ||
        config.fraction_of_gpu_memory <= 0.95f) {
      flags.push_back("dummpy");
      std::string flag = "--fraction_of_gpu_memory_to_use=" +
                         std::to_string(config.fraction_of_gpu_memory);
      flags.push_back(flag);
      VLOG(3) << "set flag: " << flag;
      framework::InitGflags(flags);
    }
  }

  std::unique_ptr<PaddlePredictor> predictor(new AnalysisPredictor(config));
  if (!dynamic_cast<AnalysisPredictor *>(predictor.get())->Init(nullptr)) {
    return nullptr;
  }
  return std::move(predictor);
}

void AnalysisPredictor::PrepareFeedFetch() {
  PADDLE_ENFORCE_NOT_NULL(sub_scope_);
  CreateFeedFetchVar(sub_scope_);
  for (auto *op : inference_program_->Block(0).AllOps()) {
    if (op->Type() == "feed") {
      int idx = boost::get<int>(op->GetAttr("col"));
      if (feeds_.size() <= static_cast<size_t>(idx)) {
        feeds_.resize(idx + 1);
      }
      feeds_[idx] = op;
      feed_names_[op->Output("Out")[0]] = idx;
    } else if (op->Type() == "fetch") {
      int idx = boost::get<int>(op->GetAttr("col"));
      if (fetchs_.size() <= static_cast<size_t>(idx)) {
        fetchs_.resize(idx + 1);
      }
      fetchs_[idx] = op;
    }
  }
}

void AnalysisPredictor::CreateFeedFetchVar(framework::Scope *scope) {
  PADDLE_ENFORCE_NOT_NULL(scope);
  auto *var = scope->Var("feed");
  var->GetMutable<framework::FeedFetchList>();
  var = scope->Var("fetch");
  var->GetMutable<framework::FeedFetchList>();
}

std::unique_ptr<ZeroCopyTensor> AnalysisPredictor::GetInputTensor(
    const std::string &name) {
  PADDLE_ENFORCE(executor_->scope()->FindVar(name), "no name called %s", name);
  std::unique_ptr<ZeroCopyTensor> res(
      new ZeroCopyTensor(static_cast<void *>(executor_->scope())));
  res->input_or_output_ = true;
  res->SetName(name);
  return res;
}

std::unique_ptr<ZeroCopyTensor> AnalysisPredictor::GetOutputTensor(
    const std::string &name) {
  PADDLE_ENFORCE(executor_->scope()->FindVar(name), "no name called %s", name);
  std::unique_ptr<ZeroCopyTensor> res(
      new ZeroCopyTensor(static_cast<void *>(executor_->scope())));
  res->input_or_output_ = false;
  res->SetName(name);
  return res;
}

bool AnalysisPredictor::ZeroCopyRun() {
  executor_->Run();
  // Fix TensorArray reuse not cleaned bug.
  tensor_array_batch_cleaner_.CollectTensorArrays(scope_.get());
  tensor_array_batch_cleaner_.ResetTensorArray();
  return true;
}

bool AnalysisPredictor::LoadProgramDesc() {
  // Initialize the inference program
  std::string filename;
  if (!config_.model_dir.empty()) {
    filename = config_.model_dir + "/__model__";
  } else if (!config_.prog_file.empty() && !config_.param_file.empty()) {
    // All parameters are saved in a single file.
    // The file names should be consistent with that used
    // in Python API `fluid.io.save_inference_model`.
    filename = config_.prog_file;
  } else {
    if (config_.model_dir.empty() && config_.prog_file.empty()) {
      LOG(ERROR)
          << "Either model_dir or (prog_file, param_file) should be set.";
      return false;
    }
    LOG(ERROR) << string::Sprintf(
        "not valid model path '%s' or program path '%s'.", config_.model_dir,
        config_.param_file);
    return false;
  }

  std::string pb_content;
  // Read binary
  std::ifstream fin(filename, std::ios::in | std::ios::binary);
  PADDLE_ENFORCE(static_cast<bool>(fin), "Cannot open file %s", filename);
  fin.seekg(0, std::ios::end);

  pb_content.resize(fin.tellg());
  fin.seekg(0, std::ios::beg);
  fin.read(&(pb_content.at(0)), pb_content.size());
  fin.close();

  // Create ProgramDesc
  framework::proto::ProgramDesc proto;
  proto.ParseFromString(pb_content);
  inference_program_.reset(new framework::ProgramDesc(proto));
  return true;
}

bool AnalysisPredictor::LoadParameters() {
  PADDLE_ENFORCE_NOT_NULL(inference_program_.get(),
                          "The inference program should be loaded first.");
  const auto &global_block = inference_program_->MutableBlock(0);

  // create a temporary program to load parameters.

  std::unique_ptr<framework::ProgramDesc> load_program(
      new framework::ProgramDesc());
  framework::BlockDesc *load_block = load_program->MutableBlock(0);
  std::vector<std::string> params;

  for (auto *var : global_block->AllVars()) {
    if (IsPersistable(var)) {
      VLOG(3) << "persistable variable's name: " << var->Name();

      framework::VarDesc *new_var = load_block->Var(var->Name());
      new_var->SetShape(var->GetShape());
      new_var->SetDataType(var->GetDataType());
      new_var->SetType(var->GetType());
      new_var->SetLoDLevel(var->GetLoDLevel());
      new_var->SetPersistable(true);

      if (!config_.param_file.empty()) {
        params.push_back(new_var->Name());
      } else {
        // append_op
        framework::OpDesc *op = load_block->AppendOp();
        op->SetType("load");
        op->SetOutput("Out", {new_var->Name()});
        op->SetAttr("file_path", {config_.model_dir + "/" + new_var->Name()});
        op->CheckAttrs();
      }
    }
  }

  if (!config_.param_file.empty()) {
    // sort paramlist to have consistent ordering
    std::sort(params.begin(), params.end());
    // append just the load_combine op
    framework::OpDesc *op = load_block->AppendOp();
    op->SetType("load_combine");
    op->SetOutput("Out", params);
    op->SetAttr("file_path", {config_.param_file});
    op->CheckAttrs();
  }

  // Use NaiveExecutor to Load parameters.
  framework::NaiveExecutor e(place_);
  e.Prepare(scope_.get(), *load_program, 0, false);
  e.Run();
  VLOG(3) << "get " << scope_->LocalVarNames().size() << " vars after load";

  return true;
}

AnalysisPredictor::~AnalysisPredictor() {
  if (FLAGS_profile) {
    platform::DisableProfiler(platform::EventSortingKey::kTotal,
                              "./profile.log");
  }
  if (sub_scope_) {
    scope_->DeleteScope(sub_scope_);
  }
}

std::unique_ptr<PaddlePredictor> AnalysisPredictor::Clone() {
  auto *x = new AnalysisPredictor(config_);
  x->Init(scope_, inference_program_);
  return std::unique_ptr<PaddlePredictor>(x);
}

template <>
std::unique_ptr<PaddlePredictor> CreatePaddlePredictor<contrib::AnalysisConfig>(
    const contrib::AnalysisConfig &config) {
  return CreatePaddlePredictor<contrib::AnalysisConfig,
                               PaddleEngineKind::kAnalysis>(config);
}

}  // namespace paddle

#if PADDLE_WITH_TENSORRT
USE_TRT_CONVERTER(elementwise_add_weight);
USE_TRT_CONVERTER(elementwise_add_tensor);
USE_TRT_CONVERTER(elementwise_sub_tensor);
USE_TRT_CONVERTER(elementwise_div_tensor);
USE_TRT_CONVERTER(elementwise_mul_tensor);
USE_TRT_CONVERTER(elementwise_max_tensor);
USE_TRT_CONVERTER(elementwise_min_tensor);
USE_TRT_CONVERTER(elementwise_pow_tensor);
USE_TRT_CONVERTER(mul);
USE_TRT_CONVERTER(conv2d);
USE_TRT_CONVERTER(relu);
USE_TRT_CONVERTER(sigmoid);
USE_TRT_CONVERTER(tanh);
USE_TRT_CONVERTER(fc);
USE_TRT_CONVERTER(pool2d);
USE_TRT_CONVERTER(softmax);
USE_TRT_CONVERTER(batch_norm);
USE_TRT_CONVERTER(concat);
USE_TRT_CONVERTER(dropout);
USE_TRT_CONVERTER(pad);
USE_TRT_CONVERTER(split);
USE_TRT_CONVERTER(prelu);
USE_TRT_CONVERTER(conv2d_transpose);
USE_TRT_CONVERTER(leaky_relu);
#endif<|MERGE_RESOLUTION|>--- conflicted
+++ resolved
@@ -55,12 +55,7 @@
 bool AnalysisPredictor::Init(
     const std::shared_ptr<framework::Scope> &parent_scope,
     const std::shared_ptr<framework::ProgramDesc> &program) {
-<<<<<<< HEAD
   VLOG(3) << "Predictor::init()";
-#if !defined(_WIN32)
-=======
-  VLOG(30) << "Predictor::init()";
->>>>>>> 05b7ee7e
   if (FLAGS_profile) {
     LOG(WARNING) << "Profiler is actived, might affect the performance";
     LOG(INFO) << "You can turn off by set gflags '-profile false'";
