// Copyright (c) 2018 PaddlePaddle Authors. All Rights Reserved.
//
// Licensed under the Apache License, Version 2.0 (the "License");
// you may not use this file except in compliance with the License.
// You may obtain a copy of the License at
//
//     http://www.apache.org/licenses/LICENSE-2.0
//
// Unless required by applicable law or agreed to in writing, software
// distributed under the License is distributed on an "AS IS" BASIS,
// WITHOUT WARRANTIES OR CONDITIONS OF ANY KIND, either express or implied.
// See the License for the specific language governing permissions and
// limitations under the License.

#pragma once

#include <glog/logging.h>
<<<<<<< HEAD
#if !defined(_WIN32)
#include <sys/time.h>
#else
#endif
=======
#include <sys/time.h>
>>>>>>> abe20923
#include <algorithm>
#include <chrono>  // NOLINT
#include <numeric>
#include <sstream>
#include <string>
#include <vector>
#include "paddle/fluid/inference/api/paddle_inference_api.h"
#include "paddle/fluid/string/printf.h"

namespace paddle {
namespace inference {

// Timer for timer
class Timer {
 public:
  std::chrono::high_resolution_clock::time_point start;
  std::chrono::high_resolution_clock::time_point startu;

  void tic() { start = std::chrono::high_resolution_clock::now(); }
  double toc() {
    startu = std::chrono::high_resolution_clock::now();
    std::chrono::duration<double> time_span =
        std::chrono::duration_cast<std::chrono::duration<double>>(startu -
                                                                  start);
    double used_time_ms = static_cast<double>(time_span.count()) * 1000.0;
    return used_time_ms;
  }
};

static void split(const std::string &str, char sep,
                  std::vector<std::string> *pieces) {
  pieces->clear();
  if (str.empty()) {
    return;
  }
  size_t pos = 0;
  size_t next = str.find(sep, pos);
  while (next != std::string::npos) {
    pieces->push_back(str.substr(pos, next - pos));
    pos = next + 1;
    next = str.find(sep, pos);
  }
  if (!str.substr(pos).empty()) {
    pieces->push_back(str.substr(pos));
  }
}
static void split_to_float(const std::string &str, char sep,
                           std::vector<float> *fs) {
  std::vector<std::string> pieces;
  split(str, sep, &pieces);
  std::transform(pieces.begin(), pieces.end(), std::back_inserter(*fs),
                 [](const std::string &v) { return std::stof(v); });
}
static void split_to_int64(const std::string &str, char sep,
                           std::vector<int64_t> *is) {
  std::vector<std::string> pieces;
  split(str, sep, &pieces);
  std::transform(pieces.begin(), pieces.end(), std::back_inserter(*is),
                 [](const std::string &v) { return std::stoi(v); });
}
template <typename T>
std::string to_string(const std::vector<T> &vec) {
  std::stringstream ss;
  for (const auto &c : vec) {
    ss << c << " ";
  }
  return ss.str();
}
template <>
std::string to_string<std::vector<float>>(
    const std::vector<std::vector<float>> &vec);

template <>
std::string to_string<std::vector<std::vector<float>>>(
    const std::vector<std::vector<std::vector<float>>> &vec);

template <typename T>
int VecReduceToInt(const std::vector<T> &v) {
  return std::accumulate(v.begin(), v.end(), 1, [](T a, T b) { return a * b; });
}

template <typename T>
static void TensorAssignData(PaddleTensor *tensor,
                             const std::vector<std::vector<T>> &data) {
  // Assign buffer
  int num_elems = VecReduceToInt(tensor->shape);
  tensor->data.Resize(sizeof(T) * num_elems);
  int c = 0;
  for (const auto &f : data) {
    for (T v : f) {
      static_cast<T *>(tensor->data.data())[c++] = v;
    }
  }
}

template <typename T>
static int ZeroCopyTensorAssignData(ZeroCopyTensor *tensor,
                                    const std::vector<std::vector<T>> &data) {
  int size{0};
  auto *ptr = tensor->mutable_data<T>(PaddlePlace::kCPU);
  int c = 0;
  for (const auto &f : data) {
    for (T v : f) {
      ptr[c++] = v;
    }
  }
  return size;
}

static std::string DescribeTensor(const PaddleTensor &tensor) {
  std::stringstream os;
  os << "Tensor [" << tensor.name << "]\n";
  os << " - type: ";
  switch (tensor.dtype) {
    case PaddleDType::FLOAT32:
      os << "float32";
      break;
    case PaddleDType::INT64:
      os << "int64";
      break;
    default:
      os << "unset";
  }
  os << '\n';

  os << " - shape: " << to_string(tensor.shape) << '\n';
  os << " - lod: ";
  for (auto &l : tensor.lod) {
    os << to_string(l) << "; ";
  }
  os << "\n";
  os << " - data: ";

  int dim = VecReduceToInt(tensor.shape);
  for (int i = 0; i < dim; i++) {
    os << static_cast<float *>(tensor.data.data())[i] << " ";
  }
  os << '\n';
  return os.str();
}

static void PrintTime(int batch_size, int repeat, int num_threads, int tid,
                      double latency, int epoch = 1) {
  LOG(INFO) << "====== batch_size: " << batch_size << ", repeat: " << repeat
            << ", threads: " << num_threads << ", thread id: " << tid
            << ", latency: " << latency << "ms, fps: " << 1 / (latency / 1000.f)
            << " ======";
  if (epoch > 1) {
    int samples = batch_size * epoch;
    LOG(INFO) << "====== sample number: " << samples
              << ", average latency of each sample: " << latency / samples
              << "ms ======";
  }
}

}  // namespace inference
}  // namespace paddle<|MERGE_RESOLUTION|>--- conflicted
+++ resolved
@@ -15,14 +15,12 @@
 #pragma once
 
 #include <glog/logging.h>
-<<<<<<< HEAD
 #if !defined(_WIN32)
 #include <sys/time.h>
 #else
 #endif
-=======
-#include <sys/time.h>
->>>>>>> abe20923
+
+#include <iterator>
 #include <algorithm>
 #include <chrono>  // NOLINT
 #include <numeric>
