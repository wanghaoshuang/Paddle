// Copyright (c) 2018 PaddlePaddle Authors. All Rights Reserved.
//
// Licensed under the Apache License, Version 2.0 (the "License");
// you may not use this file except in compliance with the License.
// You may obtain a copy of the License at
//
//     http://www.apache.org/licenses/LICENSE-2.0
//
// Unless required by applicable law or agreed to in writing, software
// distributed under the License is distributed on an "AS IS" BASIS,
// WITHOUT WARRANTIES OR CONDITIONS OF ANY KIND, either express or implied.
// See the License for the specific language governing permissions and
// limitations under the License.

#include "paddle/fluid/imperative/tracer.h"

#include "paddle/fluid/operators/math/math_function.h"
#include "paddle/fluid/platform/device_context.h"
#include "paddle/fluid/platform/enforce.h"

namespace paddle {
namespace imperative {

void CreateGradOp(const framework::OpDesc& op_desc,
                  const std::unordered_set<std::string>& no_grad_set,
                  const std::vector<framework::BlockDesc*>& grad_sub_block,
                  std::vector<framework::OpDesc*>* grad_op_descs,
                  std::unordered_map<std::string, std::string>* grad_to_var) {
  PADDLE_ENFORCE(grad_op_descs->empty());
  std::vector<std::unique_ptr<framework::OpDesc>> descs =
      framework::OpInfoMap::Instance()
          .Get(op_desc.Type())
          .GradOpMaker()(op_desc, no_grad_set, grad_to_var, grad_sub_block);
<<<<<<< HEAD
  PADDLE_ENFORCE(grad_op_descs.size() == 1, "Only support 1 grad op now.");
  // TODO(panyx0718): Leak?
  // TODO(marsyang1993): Change grad_op_desc pointer to
  // vector<framework::OpDesc*> to allow multi grad_op
  *grad_op_desc = grad_op_descs[0].release();
=======
  for (auto& desc : descs) {
    grad_op_descs->emplace_back(desc.release());
  }
>>>>>>> 3c224e7e
}

void InitVar(framework::Variable* var, framework::Variable* grad_var,
             platform::DeviceContext* dev_ctx) {
  PADDLE_ENFORCE_NOT_NULL(dev_ctx,
                          "Could not get valid device from forward op");
  auto& var_t = var->Get<framework::LoDTensor>();
  grad_var->GetMutable<framework::LoDTensor>()->mutable_data<float>(
      var_t.dims(), dev_ctx->GetPlace());
  operators::math::set_constant(
      *dev_ctx, grad_var->GetMutable<framework::LoDTensor>(), 0.0);
}

platform::Place GetExpectedPlace(platform::Place place, VarBasePtrMap inputs) {
  platform::Place result = place;
  for (auto it : inputs) {
    for (VarBase* var : it.second) {
      platform::Place tmp_place =
          var->var_->Get<framework::LoDTensor>().place();
      if (!platform::is_same_place(tmp_place, result)) {
        PADDLE_THROW(
            "Input variable should keep in the same place: %s, but get place: "
            "%s of input %s instead",
            result, tmp_place, it.first);
      }
    }
  }

  return result;
}

void Tracer::Trace(OpBase* op, const VarBasePtrMap& inputs,
                   const VarBasePtrMap& outputs, framework::BlockDesc* block,
                   const platform::Place expected_place,
                   const bool stop_gradient) {
  std::map<std::string, VarBase*> vars;

  framework::OpDesc* op_desc = op->op_desc_;
  VLOG(3) << "tracer tracing " << op_desc->Type();
  op_desc->InferShape(*block);
  op_desc->InferVarType(block);
  std::unique_ptr<framework::OperatorBase> op_base =
      framework::OpRegistry::CreateOp(*op_desc);

  framework::VariableValueMap invars_map;
  framework::VariableValueMap outvars_map;

  op->input_vars_ = inputs;
  for (auto it : op->input_vars_) {
    auto& invars = invars_map[it.first];
    for (VarBase* inp : it.second) {
      PADDLE_ENFORCE_NOT_NULL(inp->var_, "op %s input %s nullptr",
                              op->op_desc_->Type(), inp->var_desc_->Name());

      invars.push_back(inp->var_);
      vars[inp->var_desc_->Name()] = inp;
      if (inp->PreOp()) {
        op->pre_ops_[it.first].push_back(inp->PreOp());
        op->pre_ops_out_idx_[it.first].push_back(inp->PreOpOutIdx());
      } else {
        op->pre_ops_[it.first].push_back(nullptr);
      }
      VLOG(3) << "input vname " << inp->var_desc_->Name() << " "
              << inp->var_->IsInitialized();
    }
  }

  op->output_vars_ = outputs;
  for (auto it : op->output_vars_) {
    auto& outvars = outvars_map[it.first];
    const std::vector<VarBase*>& outputs = it.second;
    for (size_t i = 0; i < outputs.size(); ++i) {
      VarBase* out = outputs[i];
      outvars.push_back(out->var_);
      vars[out->var_desc_->Name()] = out;

      framework::VarDesc* var_desc = block->FindVar(out->var_desc_->Name());
      if (var_desc->GetType() == framework::proto::VarType::LOD_TENSOR) {
        out->var_->GetMutable<framework::LoDTensor>();
      } else {
        LOG(ERROR) << "tracer doesn't support yet";
      }
      out->TrackPreOp(op, it.first, i, stop_gradient);

      VLOG(3) << "output vname " << out->var_desc_->Name() << " "
              << out->var_->IsInitialized();
    }
  }

  VLOG(3) << "tracer running " << op_desc->Type();
  framework::RuntimeContext ctx(invars_map, outvars_map);

  // TODO(panyx0718): Cache p.
  framework::OperatorWithKernel* op_kernel =
      dynamic_cast<framework::OperatorWithKernel*>(op_base.get());
  PADDLE_ENFORCE_NOT_NULL(op_kernel, "only support op with kernel");

  framework::Scope scope;
  op->place_ = GetExpectedPlace(expected_place, inputs);
  PreparedOp prepared_op = PreparedOp::Prepare(ctx, *op_kernel, op->place_);
  prepared_op.op.RuntimeInferShape(scope, op->place_, ctx);
  prepared_op.func(framework::ExecutionContext(
      prepared_op.op, scope, *prepared_op.dev_ctx, prepared_op.ctx));

  if (!stop_gradient) {
    std::unique_ptr<std::unordered_map<std::string, std::string>> grad_to_var(
        new std::unordered_map<std::string, std::string>());
    CreateGradOp(*op_desc, {}, {block}, &op->grad_op_descs_, grad_to_var.get());

    op->grad_input_vars_.resize(op->grad_op_descs_.size());
    op->grad_output_vars_.resize(op->grad_op_descs_.size());
    for (size_t i = 0; i < op->grad_op_descs_.size(); ++i) {
      framework::OpDesc* grad_op_desc = op->grad_op_descs_[i];
      for (auto it : grad_op_desc->Inputs()) {
        auto& grad_in_vars = op->grad_input_vars_[i][it.first];
        for (const std::string& grad_invar : it.second) {
          block->FindRecursiveOrCreateVar(grad_invar);
          auto var_it = grad_to_var->find(grad_invar);
          if (var_it == grad_to_var->end()) {
            auto fwd_var_it = vars.find(grad_invar);
            PADDLE_ENFORCE(fwd_var_it != vars.end());
            // Forward inputs or outputs.
            grad_in_vars.push_back(fwd_var_it->second->var_);
          } else {
            VarBase* var = vars[var_it->second];
            if (!var->grads_->var_->IsInitialized()) {
              InitVar(var->var_, var->grads_->var_,
                      prepared_op.GetDeviceContext());
            }
            // Douts.
            grad_in_vars.push_back(var->grads_->var_);
          }
        }
      }

      for (auto it : grad_op_desc->Outputs()) {
        auto& grad_out_vars = op->grad_output_vars_[i][it.first];
        for (const std::string& grad_outvar : it.second) {
          block->FindRecursiveOrCreateVar(grad_outvar);
          auto var_it = grad_to_var->find(grad_outvar);
          PADDLE_ENFORCE(var_it != grad_to_var->end(),
                         "Could not found the grad op output var, should this "
                         "operator %s's stop gradient be True",
                         op_desc->Type());
          VarBase* var = vars[var_it->second];
          if (!var->grads_->var_->IsInitialized()) {
            InitVar(var->var_, var->grads_->var_,
                    prepared_op.GetDeviceContext());
          }
          grad_out_vars.push_back(var->grads_->var_);
        }
      }
    }
  }

  op->block_ = block;
}

std::vector<VarBase*> Tracer::PyTrace(OpBase* op,
                                      const std::vector<VarBase*>& inputs,
                                      bool stop_gradient) {
  VLOG(3) << "py_trace";
  op->input_vars_[PyLayer::kFwdInp] = inputs;
  op->output_vars_[PyLayer::kFwdOut] = PyLayer::Apply(op->forward_id_, inputs);
  for (VarBase* inp : inputs) {
    if (inp->PreOp()) {
      op->pre_ops_[PyLayer::kFwdInp].push_back(inp->PreOp());
      op->pre_ops_out_idx_[PyLayer::kFwdInp].push_back(inp->PreOpOutIdx());
    } else {
      op->pre_ops_[PyLayer::kFwdInp].push_back(nullptr);
    }
  }

  auto& outputs = op->output_vars_[PyLayer::kFwdOut];
  for (size_t i = 0; i < outputs.size(); ++i) {
    VarBase* out = outputs[i];
    out->TrackPreOp(op, PyLayer::kFwdOut, i, stop_gradient);
  }
  if (!stop_gradient) {
    op->grad_input_vars_.resize(1);
    op->grad_output_vars_.resize(1);
    auto& grad_input_vars =
        op->grad_input_vars_[0][framework::GradVarName(PyLayer::kFwdInp)];
    auto& grad_output_vars =
        op->grad_output_vars_[0][framework::GradVarName(PyLayer::kFwdOut)];

    for (const VarBase* inp : inputs) {
      grad_input_vars.push_back(inp->var_);
    }
    for (VarBase* out : outputs) {
      grad_input_vars.push_back(out->var_);
    }

    platform::CPUPlace place;
    for (VarBase* out : outputs) {
      grad_input_vars.push_back(out->grads_->var_);
      if (!grad_input_vars.back()->IsInitialized()) {
        // TODO(minqiyang): Add GPU support for PyLayer, only support CPU now
        InitVar(out->var_, grad_input_vars.back(),
                platform::DeviceContextPool::Instance().Get(place));
      }
    }

    for (const VarBase* inp : inputs) {
      grad_output_vars.push_back(inp->grads_->var_);
      if (!grad_output_vars.back()->IsInitialized()) {
        // TODO(minqiyang): Add GPU support for PyLayer, only support CPU now
        InitVar(inp->var_, grad_output_vars.back(),
                platform::DeviceContextPool::Instance().Get(place));
      }
    }
  }
  return outputs;
}

}  // namespace imperative
}  // namespace paddle<|MERGE_RESOLUTION|>--- conflicted
+++ resolved
@@ -31,17 +31,10 @@
       framework::OpInfoMap::Instance()
           .Get(op_desc.Type())
           .GradOpMaker()(op_desc, no_grad_set, grad_to_var, grad_sub_block);
-<<<<<<< HEAD
-  PADDLE_ENFORCE(grad_op_descs.size() == 1, "Only support 1 grad op now.");
-  // TODO(panyx0718): Leak?
-  // TODO(marsyang1993): Change grad_op_desc pointer to
-  // vector<framework::OpDesc*> to allow multi grad_op
-  *grad_op_desc = grad_op_descs[0].release();
-=======
+
   for (auto& desc : descs) {
     grad_op_descs->emplace_back(desc.release());
   }
->>>>>>> 3c224e7e
 }
 
 void InitVar(framework::Variable* var, framework::Variable* grad_var,
