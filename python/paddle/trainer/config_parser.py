# Copyright (c) 2016 PaddlePaddle Authors. All Rights Reserved
#
# Licensed under the Apache License, Version 2.0 (the "License");
# you may not use this file except in compliance with the License.
# You may obtain a copy of the License at
#
#     http://www.apache.org/licenses/LICENSE-2.0
#
# Unless required by applicable law or agreed to in writing, software
# distributed under the License is distributed on an "AS IS" BASIS,
# WITHOUT WARRANTIES OR CONDITIONS OF ANY KIND, either express or implied.
# See the License for the specific language governing permissions and
# limitations under the License.

from __future__ import print_function
'''
The following functions are available in the config file:

Bias: define bias. To be used as value of bias argument in Layer().

Data: define data provider.

Input: define input layer for a layer. To be used as element of inputs argument
       in Layer().

Conv: define a convolution operation for an input of a layer.

Norm: define a normalization operation for an input of a layer.

Pool: define a pooling operation for an input of a layer.

Layer: define a layer.

Parameter: define a parameter.

Import: import another config file. If the imported config file name is
        a relative path, then it will be searched under the directory of the
        current config file.

Inputs(layer_names...):
    Define the name of the input layers of the NeuralNetwork.
    The type of these layers must be "data".
    These layers will be provided with the DataBatch obtained
    from DataProvider. The data streams from DataProvider must
    have the same order.

Outputs(layer_names...):
    Define the name of the output layers of the NeuralNetwork.
    Usually the output is simply the cost layer.
    You can specify other layers as outputs and  calculate the
    cost (and its derivative) yourself.


default_initial_std(val)
default_initial_mean(val)
default_momentum(val):
default_decay_rate(val): Set the default value for these parameters


get_config_arg(name, type, default): Get the value for a config parameter.


*** customized extension to config_parser ***
The functionality of the config_parser can be extended.
If the config_arg_str for parse_config() contains
extension_module_name=[MODULE_NAME], then config_parser will call
MODULE_NAME.get_config_funcs(g_config)
MODULE_NAME.get_config_funcs() should return a dictionary of name to functions,
those functions will be available in the config file.
See trainer/tests/config_parser_test.py for example

To use this from paddle_trainer, paddle_trainer should be called with
--config_args=extension_module_name=[MODULE_NAME]

'''

import copy
import logging
import os
import sys
import traceback
import math
import shutil

try:
    from paddle.proto.DataConfig_pb2 import DataConfig
    from paddle.proto.ModelConfig_pb2 import ModelConfig
    from paddle.proto.ModelConfig_pb2 import LayerConfig
    from paddle.proto.ModelConfig_pb2 import LayerInputConfig
    from paddle.proto.ModelConfig_pb2 import ProjectionConfig
    from paddle.proto.ModelConfig_pb2 import OperatorConfig
    from paddle.proto.ModelConfig_pb2 import GeneratorConfig
    from paddle.proto.ModelConfig_pb2 import LinkConfig
    from paddle.proto.ParameterConfig_pb2 import ParameterConfig
    from paddle.proto.ParameterConfig_pb2 import ParameterUpdaterHookConfig
    from paddle.proto.TrainerConfig_pb2 import TrainerConfig

except Exception as e:
    traceback.print_exc()
    raise

logging.basicConfig(
    format='[%(levelname)s %(asctime)s %(filename)s:%(lineno)s] %(message)s', )
logger = logging.getLogger('paddle')
logger.setLevel(logging.INFO)
__real_print__ = print
print = logger.info

# from layer type name to layer class
g_layer_type_map = {}


# Initialize global variables. We use this function so that we can
# call parse_config() multiple times
def init_config_environment(
        g_default_momentum=None,
        g_default_decay_rate=None,
        g_default_initial_mean=0.,
        g_default_initial_std=0.01,
        g_default_num_batches_regularization=None,
        g_default_initial_strategy=0,
        g_default_initial_smart=False,
        g_default_gradient_clipping_threshold=None,
        g_default_device=None,
        g_default_update_hooks=None,
        g_default_compact_func=None,
        g_config=TrainerConfig(),
        g_layer_map={},
        g_parameter_map={},
        g_extended_config_funcs={},

        # store command args of paddle_trainer
        g_command_config_args={},

        # Used for PyDataProvider to avoid duplicate module name
        g_py_module_name_list=[],
        g_current_submodel=None,
        g_root_submodel=None,
        g_submodel_map={},
        g_submodel_stack=[],
        g_add_submodel_suffix=False,

        # Whether current layer needs to pass the image height and width.
        # Default value is true, but if it encounters recurrent_layer_group,
        # it will be false. The reason is that image is converted to be sequence,
        # image height will be sequence length, and image width will be feature
        # length of each timestep.
        g_pass_height_width=True, ):

    for k, v in locals().iteritems():
        globals()[k] = copy.deepcopy(v)


# Because type is widely used as a variable name in this code.
# we need a different function name for the builtin type()
def type_of(x):
    return type(x)


# Check a condition derived config file
def config_assert(b, msg):
    if not b:
        logger.fatal(msg)


g_config_funcs = {}


# decorator for indicating a function which can be used in config file
def config_func(func):
    g_config_funcs[func.func_name] = func
    return func


# decorator for indicating a class which can be used in config file
def config_class(cls):
    g_config_funcs[cls.__name__] = cls
    return cls


# decorator for indicating a class for a layer type
def config_layer(layer_type):
    def wrap(cls):
        g_config_funcs[cls.__name__] = cls
        g_layer_type_map[layer_type] = cls
        return cls

    return wrap


def gen_parameter_name(layer_name, input_index):
    return '_%s.w%d' % (layer_name, input_index)


def gen_bias_parameter_name(layer_name):
    return '_%s.wbias' % layer_name


def default(x, default_value):
    return default_value if x is None else x


class Cfg(object):
    def add_keys(self, locals):
        for k, v in locals.iteritems():
            if not k.startswith('_'):
                self.__setattr__(k, v)


# functions available in config file


# Define the name of the input layers of the NeuralNetwork.
# The type of these layers must be "data".
# These layers will be provided with the DataBatch obtained
# from DataProvider. The data streams from DataProvider must
# have the same order.
@config_func
def Inputs(*args):
    for name in args:
        name = MakeLayerNameInSubmodel(name)
        global g_current_submodel, g_root_submodel
        if g_current_submodel.is_recurrent_layer_group:
            config_assert(False, "Do not set Inputs in recurrent layer group")
        else:
            g_current_submodel.input_layer_names.append(name)

        if g_current_submodel is g_root_submodel:
            g_config.model_config.input_layer_names.append(name)


@config_func
def HasInputsSet():
    return len(g_current_submodel.input_layer_names) != 0


# Define the name of the output layers of the NeuralNetwork.
# Usually the output is simply the cost layer.
# You can specify other layers as outputs and calculate the
# cost (and its derivative) yourself.
@config_func
def Outputs(*args):
    for name in args:
        name = MakeLayerNameInSubmodel(name)
        global g_current_submodel, g_root_submodel
        if g_current_submodel.is_recurrent_layer_group:
            config_assert(False, "Do not set Outputs in recurrent layer group")
        else:
            g_current_submodel.output_layer_names.append(name)

        if g_current_submodel is g_root_submodel:
            g_config.model_config.output_layer_names.append(name)


@config_func
def SubModelBegin(name):
    global g_current_submodel, g_root_submodel, g_submodel_stack
    g_submodel_stack.append(g_current_submodel)

    name = MakeLayerNameInParentSubmodel(name)  #rename in nested submodel

    config_assert(name not in g_submodel_map,
                  'Duplicated submodel name: %s' % name)

    sub_model = g_config.model_config.sub_models.add()
    sub_model.name = name
    g_submodel_map[name] = sub_model
    g_current_submodel = sub_model


@config_func
def SubModelEnd(name=None):
    global g_current_submodel, g_root_submodel, g_submodel_stack
    config_assert(g_current_submodel is not g_root_submodel,
                  "submodel not begin")
    if name is not None:
        config_assert(
            g_current_submodel.name == MakeLayerNameInParentSubmodel(name),
            "submodel name error")

    g_current_submodel = g_submodel_stack.pop()


def MakeLayerNameInParentSubmodel(name):
    suffix = ""
    if len(g_submodel_stack) > 1:
        suffix = "@" + g_submodel_stack[-1].name
    return name + suffix


def GetLayerBaseName(name):
    return name.split('@')[0]


def MakeLayerNameInSubmodel(name, submodel_name=None):
    global g_current_submodel
    global g_add_submodel_suffix
    if (submodel_name is None and not g_add_submodel_suffix and
            not g_current_submodel.is_recurrent_layer_group):
        return name
    if submodel_name is None:
        submodel_name = g_current_submodel.name
    return name + "@" + submodel_name


# Define a recurrent layer group begin with RecurrentLayerGroupBegin
# and end with RecurrentLayerGroupEnd.
# A recurrent layer group forward/backward one frame after previous frame
# forward/backward through all layers in layer group.
# in_links are names of layer used as input layer in the layer group.
# out_links are names of layer in layer group used as outside layer's input.
#
# If generator is set, the layer group need one or more than one outlinks.
# The first outlink should always be the generated token ids.
# If generator.num_results_per_sample is not set, the output for one sample is
# a ids sequence. Else if num_results_per_sample is more than one,
# the output for one sample is up to #num_results_per_sample generated
# sequences, which are packed in one sequence in output ids vector. Each
# generated sequence has a generation probability. The probabilities for one
# sample are stored in one row of output value matrix.
# Packed generated sequences format, for each i:
#   seq_i_length: one interger, seq_i content length,
#   [seq_i content], length = seq_i_length
#   seq_i_end_mark: one interger, for format check, always -1
# You can use "seq_text_printer" to print the output of the generator.
@config_func
def RecurrentLayerGroupWithoutOutLinksBegin(name,
                                            in_links,
                                            seq_reversed=False,
                                            target_inlinkname=""):
    global g_current_submodel
    config_assert(g_config.model_config.type == "recurrent_nn",
                  "RecurrentLayerGroup should be used only in recurrent_nn")
    RecurrentLayerGroup(name=name)  # add to father model
    SubModelBegin(name)
    g_current_submodel.is_recurrent_layer_group = True
    g_current_submodel.reversed = seq_reversed
    g_current_submodel.target_inlinkid = -1
    in_links_count = 0
    for linkid, link in enumerate(in_links):
        if isinstance(link, basestring):
            name = link
            has_subseq = False
        else:
            name = link.link_name
            has_subseq = link.has_subseq
        # assign target_inlinkid according to target_inlinkname
        if target_inlinkname == name:
            g_current_submodel.target_inlinkid = linkid

        if in_links_count == 0:
            in_links_has_subseq = has_subseq
        else:
            config_assert(
                in_links_has_subseq == has_subseq,
                "The sequence type of in_links should be the same in RecurrentLayerGroup"
            )
        in_links_count += 1
        layer_name = MakeLayerNameInParentSubmodel(name)
        layer = g_layer_map[layer_name]
        if has_subseq:
            SequenceScatterAgentLayer(name=name, size=layer.size)
        else:
            ScatterAgentLayer(name=name, size=layer.size)

        pair = g_current_submodel.in_links.add()
        pair.layer_name = layer_name
        pair.link_name = MakeLayerNameInSubmodel(name)
        pair.has_subseq = has_subseq


@config_func
def RecurrentLayerGroupSetOutLink(link):
    if isinstance(link, basestring):
        name = link
        has_subseq = False
    else:
        name = link.link_name
        has_subseq = link.has_subseq
    layer_name = MakeLayerNameInParentSubmodel(name)
    pair = g_current_submodel.out_links.add()
    pair.layer_name = MakeLayerNameInSubmodel(name)
    pair.link_name = layer_name
    pair.has_subseq = has_subseq


def RecurrentLayerGroupSetGenerator(generator=None):
    generator.eos_layer_name = MakeLayerNameInSubmodel(generator.eos_layer_name)
    g_current_submodel.generator.CopyFrom(generator)


@config_func
def RecurrentLayerGroupBegin(name,
                             in_links,
                             out_links,
                             generator=None,
                             target_inlinkname="",
                             seq_reversed=False):
    RecurrentLayerGroupWithoutOutLinksBegin(name, in_links, seq_reversed,
                                            target_inlinkname)
    for link in out_links:
        RecurrentLayerGroupSetOutLink(link)

    if generator is not None:
        RecurrentLayerGroupSetGenerator(generator)
        config_assert(
            len(in_links) == 0, "no in_links should be passed to generator")
        config_assert(
            len(out_links) >= 1,
            "one or more than one out_links should be passed to generator")


@config_func
def RecurrentLayerGroupEnd(name):
    global g_current_submodel
    config_assert(g_current_submodel.is_recurrent_layer_group,
                  "RecurrentLayerGroup not begin")
    for pair in g_current_submodel.memories:  #check exist
        layer = g_layer_map[pair.layer_name]
        config_assert(layer is not None,
                      "memory declare wrong name:%s" % pair.layer_name)
        memory_link = g_layer_map[pair.link_name]
        config_assert(layer.size == memory_link.size,
                      "memory declare wrong size:%d" % memory_link.size)

    prev_submodel = g_current_submodel
    SubModelEnd(name)

    for pair in prev_submodel.out_links:
        layer = g_layer_map[pair.layer_name]
        # add out agent to father model
        agent_name = GetLayerBaseName(pair.link_name)
        if prev_submodel.HasField("generator"):
            DataLayer(name=agent_name, size=layer.size)
        elif pair.has_subseq:
            SequenceGatherAgentLayer(name=agent_name, size=layer.size)
        else:
            GatherAgentLayer(name=agent_name, size=layer.size)


# Define the model type
# currently, the paddle supports "nn", "recurrent_nn", "recursive_nn" and "multi_nn"
@config_func
def model_type(name):
    g_config.model_config.type = name


@config_class
class Bias(Cfg):
    def __init__(
            self,
            parameter_name=None,
            learning_rate=None,
            momentum=None,
            decay_rate=None,
            decay_rate_l1=None,
            initial_mean=None,
            initial_std=None,
            initial_strategy=None,
            initial_smart=None,
            num_batches_regularization=None,
            sparse_remote_update=None,
            gradient_clipping_threshold=None,
            is_static=None,
            is_shared=None, ):
        self.add_keys(locals())


# Define one input for a layer
@config_class
class Input(Cfg):
    def __init__(
            self,
            input_layer_name,
            parameter_name=None,
            learning_rate=None,
            momentum=None,
            decay_rate=None,
            decay_rate_l1=None,
            initial_mean=None,
            initial_std=None,
            initial_strategy=None,
            initial_smart=None,
            num_batches_regularization=None,
            sparse_remote_update=None,
            sparse_update=None,
            gradient_clipping_threshold=None,
            conv=None,
            bilinear_interp=None,
            norm=None,
            pool=None,
            image=None,
            block_expand=None,
            maxout=None,
            spp=None,
            pad=None,
            format=None,
            nnz=None,
            is_static=None,
            is_shared=None,
            update_hooks=None,
            input_layer_argument=None,
            make_layer_name_in_submodel=True, ):
        """
        @param make_layer_name_in_submodel True by defalut, you might need to
        set it carefully when adding Input in config_parser.py.
        """
        self.add_keys(locals())
        self.input_layer_name = MakeLayerNameInSubmodel(
            input_layer_name
        ) if make_layer_name_in_submodel else input_layer_name


# Define a projection for iexed layer
@config_class
class Projection(Input):
    type = None  # subclass should set it correctly

    def __init__(
            self,
            input_layer_name,
            size=0,  # projection output size
            parameter_name=None,
            learning_rate=None,
            momentum=None,
            decay_rate=None,
            decay_rate_l1=None,
            initial_mean=None,
            initial_std=None,
            initial_strategy=None,
            initial_smart=None,
            num_batches_regularization=None,
            sparse_remote_update=None,
            sparse_update=None,
            gradient_clipping_threshold=None,
            ptype=None,
            format=None,
            nnz=None,
            is_static=None,
            is_shared=None,
            update_hooks=None,
            input_layer_argument=None, ):
        self.add_keys(locals())
        self.input_layer_name = MakeLayerNameInSubmodel(input_layer_name)

        self.proj_conf = ProjectionConfig()
        if ptype is not None:
            self.proj_conf.type = ptype
        else:
            self.proj_conf.type = self.type

    # calculate the output_size given input_size. return 0
    # to indicate using the size from Layer config
    def calc_output_size(self, input_layer_config):
        return self.size

    def calc_parameter_size(self, input_size, output_size):
        raise NotimplementedError

    def calc_parameter_dims(self, input_size, output_size):
        raise NotimplementedError


@config_class
class IdentityProjection(Projection):
    type = 'identity'

    def calc_output_size(self, input_layer_config):
        return input_layer_config.size

    def calc_parameter_size(self, input_size, output_size):
        return 0

    def calc_parameter_dims(self, input_size, output_size):
        return []


# Like IdentityProjection, but layer size may smaller than input size,
# the projection select dimesions [offset, offset+layer_size) from input
@config_class
class IdentityOffsetProjection(Projection):
    type = 'identity_offset'

    def __init__(self, input_layer_name, offset, **xargs):
        super(IdentityOffsetProjection, self).__init__(input_layer_name,
                                                       **xargs)
        self.proj_conf.offset = offset

    def calc_parameter_size(self, input_size, output_size):
        return 0

    def calc_parameter_dims(self, input_size, output_size):
        return []


# DotMulProjection performs element-wise multiplication with weight
@config_class
class DotMulProjection(Projection):
    type = 'dot_mul'

    def calc_output_size(self, input_layer_config):
        return input_layer_config.size

    def calc_parameter_size(self, input_size, output_size):
        return output_size

    def calc_parameter_dims(self, input_size, output_size):
        return [1, output_size]


# ScalingProjection
@config_class
class ScalingProjection(Projection):
    type = 'scaling'

    def calc_output_size(self, input_layer_config):
        return input_layer_config.size

    def calc_parameter_size(self, input_size, output_size):
        return 1

    def calc_parameter_dims(self, input_size, output_size):
        return [1, 1]


@config_class
class TableProjection(Projection):
    type = 'table'

    def calc_parameter_size(self, input_size, output_size):
        return input_size * output_size

    def calc_parameter_dims(self, input_size, output_size):
        return [input_size, output_size]


@config_class
class FullMatrixProjection(Projection):
    type = 'fc'

    def calc_parameter_size(self, input_size, output_size):
        return input_size * output_size

    def calc_parameter_dims(self, input_size, output_size):
        return [input_size, output_size]


@config_class
class TransposedFullMatrixProjection(Projection):
    type = 'trans_fc'

    def calc_parameter_size(self, input_size, output_size):
        return input_size * output_size

    def calc_parameter_dims(self, input_size, output_size):
        return [output_size, input_size]


@config_class
class ContextProjection(Projection):
    type = 'context'

    def __init__(self, input_layer_name, context_start, context_length,
                 trainable_padding, **xargs):
        super(ContextProjection, self).__init__(input_layer_name, **xargs)
        self.proj_conf.context_start = context_start
        self.proj_conf.context_length = context_length
        self.proj_conf.trainable_padding = trainable_padding
        self._total_pad = max(0, -self.proj_conf.context_start) \
                          + max(0, self.proj_conf.context_start \
                                + self.proj_conf.context_length - 1)

    def calc_output_size(self, input_layer_config):
        return input_layer_config.size * self.proj_conf.context_length

    def calc_parameter_size(self, input_size, output_size):
        if self.proj_conf.trainable_padding == False:
            return 0
        else:
            return input_size * self._total_pad

    def calc_parameter_dims(self, input_size, output_size):
        return [self._total_pad, input_size]

    _total_pad = 0


@config_class
class ConvProjection(Projection):
    type = 'conv'

    def __init__(self,
                 input_layer_name,
                 num_filters=None,
                 conv_conf=None,
                 **xargs):
        super(ConvProjection, self).__init__(input_layer_name, **xargs)

        if num_filters is not None:
            self.proj_conf.num_filters = num_filters

        parse_conv(conv_conf, input_layer_name, self.proj_conf.conv_conf,
                   num_filters)
        self.proj_conf.output_size = self.proj_conf.conv_conf.output_x * \
                                     self.proj_conf.conv_conf.output_y * \
                                     num_filters

    def calc_output_size(self, input_layer_config):
        return self.proj_conf.output_size

    def calc_parameter_size(self, input_size, output_size):
        co = self.proj_conf.num_filters
        ci = self.proj_conf.conv_conf.channels
        fh = self.proj_conf.conv_conf.filter_size
        fw = self.proj_conf.conv_conf.filter_size_y
        gr = self.proj_conf.conv_conf.groups
        return co * ci * fh * fw / gr

    def calc_bias_size(self):
        return self.proj_conf.num_filters

    def calc_parameter_dims(self, input_size, output_size):
        return None


# Define a operator for mixed layer
@config_class
class Operator(Cfg):
    type = None  # subclass should set it correctly

    def __init__(
            self,
            input_layer_names, ):
        self.add_keys(locals())
        self.operator_conf = OperatorConfig()
        self.operator_conf.type = self.type

    def check_dims(self):
        pass

    def calc_output_size(self, input_sizes):
        return 0


@config_class
class DotMulOperator(Operator):
    type = 'dot_mul'

    def __init__(self, input_layer_names, scale=None, **xargs):
        super(DotMulOperator, self).__init__(input_layer_names, **xargs)
        if scale is not None:
            self.operator_conf.dotmul_scale = scale

        config_assert(len(input_layer_names) == 2, "DotMul is binary operator")

    def check_dims(self):
        for i in range(2):
            config_assert(self.operator_conf.input_sizes[i] ==
                          self.operator_conf.output_size,
                          "DotMul input_size != output_size")

    def calc_output_size(self, input_sizes):
        return input_sizes[0]


@config_class
class ConvOperator(Operator):
    type = 'conv'

    def __init__(self,
                 input_layer_names,
                 num_filters=None,
                 conv_conf=None,
                 **xargs):
        super(ConvOperator, self).__init__(input_layer_names, **xargs)
        if num_filters is not None:
            self.operator_conf.num_filters = num_filters

        parse_conv(conv_conf,
                   MakeLayerNameInSubmodel(input_layer_names[0]),
                   self.operator_conf.conv_conf, num_filters)
        self.operator_conf.output_size = self.operator_conf.conv_conf.output_x * \
                                         self.operator_conf.conv_conf.output_y * \
                                         num_filters

        config_assert(len(input_layer_names) == 2, "Conv is binary operator")

    def calc_output_size(self, input_sizes):
        return self.operator_conf.output_size


# please refer to the comments in proto/ModelConfig.proto
@config_class
class Conv(Cfg):
    def __init__(self,
                 filter_size,
                 channels,
                 padding=None,
                 stride=None,
                 groups=None,
                 filter_channels=None,
                 output_x=None,
                 img_size=None,
                 caffe_mode=True,
                 filter_size_y=None,
                 padding_y=None,
                 stride_y=None):
        self.add_keys(locals())
        if filter_size_y is None:
            self.filter_size_y = filter_size
        if padding_y is None:
            self.padding_y = padding
        if stride_y is None:
            self.stride_y = stride
        if output_x is not None:
            config_assert(output_x <= 0)


@config_class
class BilinearInterp(Cfg):
    def __init__(self, out_size_x=None, out_size_y=None, channels=None):
        self.add_keys(locals())


@config_class
class Pool(Cfg):
    def __init__(
            self,
            pool_type,
            channels,
            size_x,
            size_y=None,
            start=None,
            stride=None,  # 1 by defalut in protobuf
            stride_y=None,
            padding=None,  # 0 by defalut in protobuf
            padding_y=None):
        self.add_keys(locals())


@config_class
class SpatialPyramidPool(Cfg):
    def __init__(self, pool_type, pyramid_height, channels):
        self.add_keys(locals())


@config_class
class Pad(Cfg):
    def __init__(self, channels, pad_c, pad_h, pad_w):
        self.add_keys(locals())


@config_class
class Norm(Cfg):
    def __init__(self,
                 norm_type,
                 channels,
                 size,
                 scale,
                 pow,
                 output_x=None,
                 img_size=None,
                 blocked=None):
        self.add_keys(locals())


@config_class
class Image(Cfg):
    def __init__(self, channels, img_size=None):
        self.add_keys(locals())


@config_class
class BlockExpand(Cfg):
    def __init__(self,
                 channels,
                 padding_x=0,
                 padding_y=0,
                 stride_x=0,
                 stride_y=0,
                 block_x=0,
                 block_y=0,
                 img_size_x=0,
                 img_size_y=0,
                 output_x=0,
                 output_y=0):
        self.add_keys(locals())


@config_class
class MaxOut(Cfg):
    def __init__(self, channels, groups, img_size_x=0, img_size_y=0):
        self.add_keys(locals())


def create_data_config_proto(async_load_data=False,
                             constant_slots=None,
                             data_ratio=1,
                             is_main_data=True,
                             usage_ratio=None):
    # default: all sub dataproviders are treat as "main data".
    # see proto/DataConfig.proto for is_main_data
    data_config = DataConfig()

    data_config.async_load_data = async_load_data

    if constant_slots:
        data_config.constant_slots.extend(constant_slots)
    data_config.data_ratio = data_ratio
    data_config.is_main_data = is_main_data

    usage_ratio = default(usage_ratio, settings_deprecated["usage_ratio"])
    config_assert(usage_ratio >= 0 and usage_ratio <= 1,
                  "The range of usage_ratio is [0, 1]")
    data_config.usage_ratio = usage_ratio

    return data_config


@config_func
def SimpleData(files=None,
               feat_dim=None,
               context_len=None,
               buffer_capacity=None,
               **xargs):
    data_config = create_data_config_proto(**xargs)
    data_config.type = 'simple'
    data_config.files = files
    data_config.feat_dim = feat_dim
    if context_len is not None:
        data_config.context_len = context_len
    if buffer_capacity:
        data_config.buffer_capacity = buffer_capacity
    return data_config


@config_func
def PyData(files=None,
           type=None,
           file_group_queue_capacity=None,
           load_data_module=None,
           load_data_object=None,
           load_data_args="",
           load_file_count=None,
           constant_slots=None,
           load_thread_num=None,
           **xargs):
    data_config = create_data_config_proto(**xargs)
    data_config.type = 'py'
    if load_data_module in g_py_module_name_list:

        def get_path(module):
            m = __import__(load_data_module)
            return os.path.split(os.path.realpath(m.__file__))[0]

        # python C-api is not thread safe, one module can only be import once,
        # so here we nedd to copy the module with different names if it has to be
        # imported several times.
        module_new_name = "%s_copy_%d" % (load_data_module,
                                          len(g_py_module_name_list))
        g_py_module_name_list.append(module_new_name)
        module_path = "%s/%s.py" % (get_path(load_data_module),
                                    load_data_module)
        new_module_path = "%s/%s.py" % (get_path(load_data_module),
                                        module_new_name)
        if os.path.isfile(module_path) == False:
            raise Exception("File %s is not exist." % module_path)
        shutil.copy2(module_path, new_module_path)
        load_data_module = module_new_name
    else:
        g_py_module_name_list.append(load_data_module)
    if load_data_module is not None and load_data_object is not None:
        data_config.load_data_module = load_data_module
        data_config.load_data_object = load_data_object
    else:
        raise ValueError('load_data_module, load_data_object is not defined.')
    data_config.load_data_args = load_data_args

    data_config.files = files or ''
    if file_group_queue_capacity is not None:
        data_config.file_group_conf.queue_capacity = file_group_queue_capacity
    if load_file_count is not None:
        data_config.file_group_conf.load_file_count = load_file_count
    if load_thread_num is not None:
        data_config.file_group_conf.load_thread_num = load_thread_num
    if constant_slots:
        data_config.constant_slots.extend(constant_slots)
    return data_config


@config_func
def ProtoData(files=None,
              type=None,
              file_group_queue_capacity=None,
              load_file_count=None,
              constant_slots=None,
              load_thread_num=None,
              **xargs):
    data_config = create_data_config_proto(**xargs)
    if type is None:
        data_config.type = 'proto'
    else:
        data_config.type = type
    data_config.files = files

    # When type="proto_group", one data provider contains at most
    # load_file_count files, and there are at most
    # (queue_capacity + load_thread_num + 1) data providers in memory
    if file_group_queue_capacity is not None:
        data_config.file_group_conf.queue_capacity = file_group_queue_capacity
    if load_file_count is not None:
        data_config.file_group_conf.load_file_count = load_file_count
    if load_thread_num is not None:
        data_config.file_group_conf.load_thread_num = load_thread_num
    if constant_slots:
        data_config.constant_slots.extend(constant_slots)
    return data_config


#real data for training is actually provided by "sub_data" data providers.
@config_func
def MultiData(sub_data=[]):
    data_config = DataConfig()
    data_config.type = 'multi'
    data_config.sub_data_configs.extend(sub_data)
    return data_config


@config_func
def Data(type,
         files=None,
         feat_dim=None,
         slot_dims=None,
         context_len=None,
         buffer_capacity=None,
         **xargs):

    data_config = create_data_config_proto(**xargs)
    data_config.type = type
    data_config.files = files
    data_config.feat_dim = feat_dim
    data_config.slot_dims.extend(slot_dims)
    if context_len is not None:
        data_config.context_len = context_len
    data_config.buffer_capacity = buffer_capacity
    return data_config


@config_func
def TrainData(data_config, async_load_data=None):
    config_assert(not g_config.HasField('data_config'),
                  'Only one TrainData definition is allowed')
    g_config.data_config.CopyFrom(data_config)
    g_config.data_config.for_test = False
    if async_load_data is not None:
        logger.warning("Deprecated: async_load_data should be used inside"
                       " Data definition")
        g_config.data_config.async_load_data = async_load_data


@config_func
def TestData(data_config, async_load_data=None):
    config_assert(not g_config.HasField('test_data_config'),
                  'Only one TestData definition is allowed')
    g_config.test_data_config.CopyFrom(data_config)
    g_config.test_data_config.for_test = True
    if async_load_data is not None:
        logger.warning("Deprecated: async_load_data should be used inside"
                       " Data definition")
        g_config.test_data_config.async_load_data = async_load_data


#caffe_mode: compute the output size using floor instead of ceil,
#            which is consistent of caffe and CuDNN's convention.
def cnn_output_size(img_size, filter_size, padding, stride, caffe_mode):
    output = (2 * padding + img_size - filter_size) / float(stride)
    if caffe_mode:
        return 1 + int(math.floor(output))
    else:
        return 1 + int(math.ceil(output))


#calcualte image_size based on output_size for de-convolution (ConvTransLayer).
#It is the reverse function of cnn_output_size
def cnn_image_size(output_size, filter_size, padding, stride, caffe_mode):
    img_size = (output_size - 1) * stride + filter_size - 2 * padding
    if not caffe_mode:
        img_size = img_size + 1
    return img_size


def get_img_size(input_layer_name, channels):
    input = g_layer_map[input_layer_name]
    img_pixels = input.size / channels
    img_size = input.width if input.width > 0 else int(img_pixels**0.5)
    img_size_y = input.height if input.height > 0 else int(img_pixels /
                                                           img_size)
    config_assert(
        img_size * img_size_y == img_pixels,
        "Input layer %s: Incorrect input image size %d * %d for input image pixels %d"
        % (input_layer_name, img_size, img_size_y, img_pixels))
    return img_size, img_size_y


def parse_bilinear(bilinear, input_layer_name, bilinear_conf):
    parse_image(bilinear, input_layer_name, bilinear_conf.image_conf)
    bilinear_conf.out_size_x = bilinear.out_size_x
    bilinear_conf.out_size_y = bilinear.out_size_y


def parse_pool(pool, input_layer_name, pool_conf, ceil_mode):
    pool_conf.pool_type = pool.pool_type
    config_assert(pool.pool_type in [
        'max-projection', 'avg-projection', 'cudnn-max-pool', 'cudnn-avg-pool'
    ], "pool-type %s is not in "
                  "['max-projection', 'avg-projection', "
                  "'cudnn-max-pool', 'cudnn-avg-pool']" % pool.pool_type)

    pool_conf.channels = pool.channels
    pool_conf.size_x = pool.size_x
    pool_conf.stride = pool.stride

    pool_conf.size_y = default(pool.size_y, pool_conf.size_x)
    pool_conf.stride_y = default(pool.stride_y, pool_conf.stride)

    pool_conf.img_size, pool_conf.img_size_y = \
        get_img_size(input_layer_name, pool.channels)

    config_assert(not pool.start, "start is deprecated in pooling.")

    if pool.padding is not None:
        pool_conf.padding = pool.padding
    pool_conf.padding_y = default(pool.padding_y, pool_conf.padding)
    pool_conf.output_x = cnn_output_size(pool_conf.img_size, pool_conf.size_x,
                                         pool_conf.padding, pool_conf.stride,
                                         not ceil_mode)
    pool_conf.output_y = cnn_output_size(pool_conf.img_size_y, pool_conf.size_y,
                                         pool_conf.padding_y,
                                         pool_conf.stride_y, not ceil_mode)


def parse_spp(spp, input_layer_name, spp_conf):
    parse_image(spp, input_layer_name, spp_conf.image_conf)
    spp_conf.pool_type = spp.pool_type
    config_assert(spp.pool_type in ['max-projection', 'avg-projection'],
                  "pool-type %s is not in "
                  "['max-projection', 'avg-projection']" % spp.pool_type)
    spp_conf.pyramid_height = spp.pyramid_height


def parse_image(image, input_layer_name, image_conf):
    image_conf.channels = image.channels
    image_conf.img_size, image_conf.img_size_y = \
        get_img_size(input_layer_name, image_conf.channels)


def parse_norm(norm, input_layer_name, norm_conf):
    norm_conf.norm_type = norm.norm_type
    config_assert(norm.norm_type in ['rnorm', 'cmrnorm-projection'],
                  "norm-type %s is not in [rnorm, 'cmrnorm-projection']" %
                  norm.norm_type)
    norm_conf.channels = norm.channels
    norm_conf.size = norm.size
    norm_conf.scale = norm.scale
    norm_conf.pow = norm.pow
    norm_conf.blocked = norm.blocked

    norm_conf.img_size, norm_conf.img_size_y = \
        get_img_size(input_layer_name, norm.channels)
    norm_conf.output_x = norm_conf.img_size
    norm_conf.output_y = norm_conf.img_size_y
    if norm.norm_type in ['cmrnorm-projection']:
        norm_conf.scale /= norm.size
    else:
        norm_conf.scale /= norm.size**2


#caffe_mode: compute the output size using floor instead of ceil,
#            which is consistent of caffe and CuDNN's convention.
def parse_conv(conv, input_layer_name, conv_conf, num_filters, trans=False):
    conv_conf.filter_size = conv.filter_size
    conv_conf.filter_size_y = conv.filter_size_y
    conv_conf.channels = conv.channels
    conv_conf.padding = conv.padding
    conv_conf.padding_y = conv.padding_y
    conv_conf.stride = conv.stride
    conv_conf.stride_y = conv.stride_y
    conv_conf.groups = conv.groups
    conv_conf.caffe_mode = conv.caffe_mode

    if not trans:
        conv_conf.filter_channels = conv.channels / conv.groups
        conv_conf.img_size, conv_conf.img_size_y = \
            get_img_size(input_layer_name, conv.channels)
        conv_conf.output_x = cnn_output_size(
            conv_conf.img_size, conv_conf.filter_size, conv_conf.padding,
            conv_conf.stride, conv_conf.caffe_mode)
        conv_conf.output_y = cnn_output_size(
            conv_conf.img_size_y, conv_conf.filter_size_y, conv_conf.padding_y,
            conv_conf.stride_y, conv_conf.caffe_mode)
    else:
        conv_conf.filter_channels = num_filters / conv.groups
        conv_conf.output_x, conv_conf.output_y = \
            get_img_size(input_layer_name, conv.channels)
        conv_conf.img_size = cnn_image_size(
            conv_conf.output_x, conv_conf.filter_size, conv_conf.padding,
            conv_conf.stride, conv_conf.caffe_mode)
        conv_conf.img_size_y = cnn_image_size(
            conv_conf.output_y, conv_conf.filter_size_y, conv_conf.padding_y,
            conv_conf.stride_y, conv_conf.caffe_mode)


def parse_block_expand(block_expand, input_layer_name, block_expand_conf):
    block_expand_conf.channels = block_expand.channels
    block_expand_conf.stride_x = block_expand.stride_x
    block_expand_conf.stride_y = block_expand.stride_y
    block_expand_conf.padding_x = block_expand.padding_x
    block_expand_conf.padding_y = block_expand.padding_y
    block_expand_conf.block_x = block_expand.block_x
    block_expand_conf.block_y = block_expand.block_y
    block_expand_conf.img_size_x = block_expand.img_size_x
    block_expand_conf.img_size_y = block_expand.img_size_y
    if block_expand_conf.img_size_x == 0:
        block_expand_conf.output_x = 0
    else:
        block_expand_conf.output_x = cnn_output_size(
            block_expand.img_size_x, block_expand.block_x,
            block_expand.padding_x, block_expand.stride_x, False)

    if block_expand_conf.img_size_y == 0:
        block_expand_conf.output_y = 0
    else:
        block_expand_conf.output_y = cnn_output_size(
            block_expand.img_size_y, block_expand.block_y,
            block_expand.padding_y, block_expand.stride_y, False)


def parse_maxout(maxout, input_layer_name, maxout_conf):
    parse_image(maxout, input_layer_name, maxout_conf.image_conf)
    maxout_conf.groups = maxout.groups


# Define an evaluator
@config_func
def Evaluator(
        name,
        type,
        inputs,
        chunk_scheme=None,
        num_chunk_types=None,
        classification_threshold=None,
        positive_label=None,
        dict_file=None,
        result_file=None,
        num_results=None,
        top_k=None,
        delimited=None,
        excluded_chunk_types=None, ):
    evaluator = g_config.model_config.evaluators.add()
    evaluator.type = type
    evaluator.name = MakeLayerNameInSubmodel(name)
    if type_of(inputs) == str:
        inputs = [inputs]

    evaluator.input_layers.extend(
        [MakeLayerNameInSubmodel(name) for name in inputs])

    if chunk_scheme is not None:
        evaluator.chunk_scheme = chunk_scheme
        evaluator.num_chunk_types = num_chunk_types
    g_current_submodel.evaluator_names.append(evaluator.name)

    if classification_threshold is not None:
        evaluator.classification_threshold = classification_threshold
    if positive_label is not None:
        evaluator.positive_label = positive_label
    if dict_file is not None:
        evaluator.dict_file = dict_file

    if result_file is not None:
        evaluator.result_file = result_file
    if num_results is not None:
        evaluator.num_results = num_results
    if top_k is not None:
        evaluator.top_k = top_k
    if delimited is not None:
        evaluator.delimited = delimited

    if excluded_chunk_types:
        evaluator.excluded_chunk_types.extend(excluded_chunk_types)


class LayerBase(object):
    def __init__(
            self,
            name,
            type,
            size,  # size can be 0. In this case, subclass should set it.
            inputs,
            device=None,
            active_type="",
            drop_rate=0.,
            coeff=None):
        config_assert('@' not in name,
                      "layer name: %s contain special character @" % name)
        global g_current_submodel
        name = MakeLayerNameInSubmodel(name)

        config_assert(name not in g_layer_map,
                      'Duplicated layer name: %s' % name)

        self.inputs = copy.deepcopy(inputs)
        self.operators = []

        if self.inputs is None:
            self.inputs = []
        elif type_of(self.inputs) != list:
            self.inputs = [self.inputs]

        self.config = g_config.model_config.layers.add()
        assert isinstance(self.config, LayerConfig)
        self.config.name = name
        self.config.type = type
        self.config.active_type = active_type
        if coeff is not None:
            self.config.coeff = float(coeff)
        if size != 0:
            self.config.size = size
        if drop_rate != 0:
            self.config.drop_rate = drop_rate

        if device is not None:
            self.config.device = device
        elif g_default_device is not None:
            self.config.device = g_default_device

        for input_index in xrange(len(self.inputs)):
            input = self.inputs[input_index]
            input_config = None
            input_layer_name = ''
            if type_of(input) == str:
                input_layer_name = input
                input_config = Input(
                    input_layer_name=input,
                    parameter_name=gen_parameter_name(name, input_index))
                input_layer_name = input_config.input_layer_name
            elif isinstance(input, Input):
                input_layer_name = input.input_layer_name
                input_config = input
                if input_config.parameter_name is None:
                    input_config.parameter_name = \
                        gen_parameter_name(name, input_index)
            elif isinstance(input, Operator):
                self.operators.append(input)
                input.operator_conf.input_indices.append(input_index)
                input_config = Input(input.input_layer_names[0])
                input_layer_name = input_config.input_layer_name
            else:
                raise ValueError('Wrong type for inputs: %s' % type_of(input))
            config_assert(input_layer_name in g_layer_map,
                          "Unknown input layer '%s' for layer %s" %
                          (input_layer_name, name))
            self.inputs[input_index] = input_config
            layer_input = self.config.inputs.add()
            layer_input.input_layer_name = input_config.input_layer_name
            if input_config.input_layer_argument is not None:
                layer_input.input_layer_argument = \
                    input_config.input_layer_argument

        g_layer_map[name] = self.config

        g_current_submodel.layer_names.append(self.config.name)

        if self.config.type != 'data' and g_pass_height_width:
            height = self.get_input_layer(0).height
            width = self.get_input_layer(0).width
            if height and width:
                self.set_layer_height_width(height, width)

    def get_input_layer(self, input_index):
        return g_layer_map[self.config.inputs[input_index].input_layer_name]

    # will return the bias created if not *for_self*
    def create_bias_parameter(
            self,
            bias,  # True/False or BiasCfg
            size,
            dims=None,
            for_self=True,  # whether create bias for layer self
    ):

        if size == 0:
            return
        if dims is None:
            dims = [1, size]

        config_assert(
            type_of(bias) == bool or type_of(bias) == Bias,
            'Incorrect type for bias: %s' % type_of(bias))

        if type_of(bias) == bool:
            if bias:
                bias = Bias()

        if type_of(bias) == Bias:
            if bias.parameter_name is None:
                bias.parameter_name = gen_bias_parameter_name(self.config.name)
            if bias.parameter_name not in g_parameter_map:
                assert isinstance(self.config, LayerConfig)

                Parameter(
                    bias.parameter_name,
                    size,
                    self.config.device
                    if self.config.HasField('device') else None,
                    dims,
                    bias.learning_rate,
                    bias.momentum,
                    decay_rate=bias.decay_rate,
                    decay_rate_l1=bias.decay_rate_l1,
                    initial_mean=bias.initial_mean,
                    initial_std=bias.initial_std,
                    initial_strategy=bias.initial_strategy,
                    initial_smart=bias.initial_smart,
                    num_batches_regularization=bias.num_batches_regularization,
                    sparse_remote_update=bias.sparse_remote_update,
                    gradient_clipping_threshold=bias.
                    gradient_clipping_threshold,
                    is_static=bias.is_static,
                    is_shared=bias.is_shared, )
            if for_self:
                self.config.bias_parameter_name = bias.parameter_name
            else:
                return bias.parameter_name

    def create_input_parameter(self,
                               input_index,
                               size,
                               dims=None,
                               sparse=None,
                               format=None):
        if dims is None:
            # TODO(yuyang18): print warning and callstack here!
            dims = list()

        if size == 0:
            return

        input_config = self.inputs[input_index]

        self.config.inputs[input_index].input_parameter_name = \
            input_config.parameter_name

        if input_config.parameter_name in g_parameter_map:
            para = g_parameter_map[input_config.parameter_name]
            config_assert(size == para.size, (
                'Shared parameter "%s" does not ' + 'have same size: %s vs. %s')
                          % (input_config.parameter_name, para.size, size))

            config_assert(dims == para.dims, (
                'Shared parameter "%s" does not ' + 'have same dims: %s vs. %s')
                          % (input_config.parameter_name, para.dims, dims))
            return

        Parameter(
            input_config.parameter_name,
            size,
            self.config.device if self.config.HasField("device") else None,
            dims,
            input_config.learning_rate,
            input_config.momentum,
            decay_rate=input_config.decay_rate,
            decay_rate_l1=input_config.decay_rate_l1,
            initial_mean=input_config.initial_mean,
            initial_std=input_config.initial_std,
            initial_strategy=input_config.initial_strategy,
            initial_smart=input_config.initial_smart,
            num_batches_regularization=input_config.num_batches_regularization,
            sparse_remote_update=input_config.sparse_remote_update,
            sparse_update=input_config.sparse_update,
            gradient_clipping_threshold=input_config.
            gradient_clipping_threshold,
            sparse=sparse,
            format=format,
            is_static=input_config.is_static,
            is_shared=input_config.is_shared,
            update_hooks=input_config.update_hooks)

    def set_layer_size(self, size):
        if self.config.size == 0:
            self.config.size = size
        else:
            config_assert(self.config.size == size,
                          'Different inputs result in' +
                          'different layer size at layer %s' % self.config.name)

    def set_layer_height_width(self, height, width):
        self.config.height = height
        self.config.width = width

    def set_cnn_layer(self,
                      input_layer_name,
                      height,
                      width,
                      channels,
                      is_print=True):
        size = height * width * channels
        self.set_layer_size(size)
        self.set_layer_height_width(height, width)
        if is_print:
            print("output for %s: c = %d, h = %d, w = %d, size = %d" %
                  (input_layer_name, channels, height, width, size))


@config_layer('multi_class_cross_entropy_with_selfnorm')
class MultiClassCrossEntropySelfNormCostLayer(LayerBase):
    def __init__(self, name, inputs, softmax_selfnorm_alpha=0.1, **xargs):
        super(MultiClassCrossEntropySelfNormCostLayer, self).__init__(
            name, 'multi_class_cross_entropy_with_selfnorm', 0, inputs, **xargs)
        self.config.softmax_selfnorm_alpha = softmax_selfnorm_alpha


@config_layer('fc')
class FCLayer(LayerBase):
    def __init__(self, name, size, inputs, bias=True, **xargs):
        super(FCLayer, self).__init__(name, 'fc', size, inputs=inputs, **xargs)
        for input_index in xrange(len(self.inputs)):
            input_layer = self.get_input_layer(input_index)
            psize = self.config.size * input_layer.size
            dims = [input_layer.size, self.config.size]
            format = self.inputs[input_index].format
            sparse = format == "csr" or format == "csc"

            if sparse:
                psize = self.inputs[input_index].nnz
            else:
                sparse = None

            self.create_input_parameter(input_index, psize, dims, sparse,
                                        format)
        self.create_bias_parameter(bias, self.config.size)


@config_layer('selective_fc')
class SelectiveFCLayer(LayerBase):
    def __init__(self,
                 name,
                 size,
                 inputs,
                 bias=True,
                 selective_fc_pass_generation=False,
                 has_selected_colums=True,
                 selective_fc_full_mul_ratio=0.02,
                 selective_fc_parallel_plain_mul_thread_num=None,
                 **xargs):
        super(SelectiveFCLayer, self).__init__(
            name, 'selective_fc', size, inputs=inputs, **xargs)
        # user MUST know if selctive fc is used in training,
        # parameter matrices saved by this layer are automatically transposed,
        # BUT bias is not.

        # if selective_fc is used only in testing mode, and parameters for
        # this layer are trained by fully connected layers,
        # then TranposedFullMatrixProjectin MUST be used in training
        # to avoid manual transpose in testing.

        self.config.selective_fc_pass_generation = selective_fc_pass_generation
        self.config.has_selected_colums = has_selected_colums
        self.config.selective_fc_full_mul_ratio = selective_fc_full_mul_ratio
        if selective_fc_parallel_plain_mul_thread_num is not None:
            self.config.selective_fc_parallel_plain_mul_thread_num = selective_fc_parallel_plain_mul_thread_num

        input_num = len(self.inputs)
        if has_selected_colums:
            config_assert(input_num >= 2,
                          ("if indices of selected columns are not specified, "
                           "selective_fc Layer has at least two inputs"))
            input_num -= 1

        for input_index in xrange(input_num):
            input_layer = self.get_input_layer(input_index)
            psize = self.config.size * input_layer.size
            dims = [input_layer.size, self.config.size]
            dims = dims[::-1]  # transpose the parameter
            format = self.inputs[input_index].format
            sparse = format == "csr" or format == "csc"
            if sparse:
                psize = self.inputs[input_index].nnz

            self.create_input_parameter(input_index, psize, dims, sparse,
                                        format)
        self.create_bias_parameter(bias, self.config.size)


@config_layer('print')
class PrintLayer(LayerBase):
    def __init__(self, name, inputs):
        super(PrintLayer, self).__init__(name, 'print', 0, inputs)


@config_layer('priorbox')
class PriorBoxLayer(LayerBase):
    def __init__(self, name, inputs, size, min_size, max_size, aspect_ratio,
                 variance):
        super(PriorBoxLayer, self).__init__(name, 'priorbox', 0, inputs)
        config_assert(len(inputs) == 2, 'PriorBoxLayer must have 2 inputs')
        input_layer = self.get_input_layer(1)
        config_assert(
            input_layer.type == 'data',
            'Expecting the second input layer of an priorbox layer to be '
            'a data layer')
        config_assert(input_layer.width > 0, 'The data layer must set width')
        config_assert(input_layer.height > 0, 'The data layer must set height')
        config_assert(len(variance) == 4, 'The variance must have 4 inputs')
        self.config.inputs[0].priorbox_conf.min_size.extend(min_size)
        self.config.inputs[0].priorbox_conf.max_size.extend(max_size)
        self.config.inputs[0].priorbox_conf.aspect_ratio.extend(aspect_ratio)
        self.config.inputs[0].priorbox_conf.variance.extend(variance)
        self.config.size = size


@config_layer('data')
class DataLayer(LayerBase):
    def __init__(self, name, size, height=None, width=None, device=None):
        super(DataLayer, self).__init__(
            name, 'data', size, inputs=[], device=device)
        if height and width:
            self.set_layer_height_width(height, width)


'''
DataNormLayer: A layer for data normalization
Input: One and only one input layer is accepted. The input layer must
       be DataLayer with dense data type
Output: The normalization of the input data

Reference:
    LA Shalabi, Z Shaaban, B Kasasbeh. Data mining: A preprocessing engine

Example:
    Layer(
        name = "norm_input_layer",
        type = "data_norm",
        inputs = [Input("input_layer",
                        parameter_name = "_slot0.stats")],
        data_norm_strategy = "z-score",
    )

Note:
  (1) The parameter has been calculated in the preprocessing stage,
      and should be initialized by --init_model_path when training.
  (2) Three data normalization methoeds are considered
          z-score: y = (x-mean)/std
          min-max: y = (x-min)/(max-min)
          decimal-scaling: y = x/10^j, where j is the smallest integer such that max(|y|)<1
'''


@config_layer('data_norm')
class DataNormLayer(LayerBase):
    def __init__(self, name, inputs, data_norm_strategy="z-score", device=None):
        super(DataNormLayer, self).__init__(
            name, 'data_norm', 0, inputs=inputs, device=device)
        self.config.data_norm_strategy = data_norm_strategy
        config_assert(len(inputs) == 1, 'DataNormLayer must have 1 input')
        input_layer = self.get_input_layer(0)
        self.set_layer_size(input_layer.size)
        para_size = 5 * input_layer.size
        para_dims = [5, input_layer.size]
        self.inputs[0].is_static = True
        self.create_input_parameter(0, para_size, para_dims)


@config_layer('prelu')
class ParameterReluLayer(LayerBase):
    layer_type = 'prelu'

    def __init__(self, name, inputs, partial_sum=1, **args):
        super(ParameterReluLayer, self).__init__(
            name, self.layer_type, 0, inputs=inputs, **args)
        config_assert(len(self.inputs) == 1)
        config_assert(self.input_layer.size % partial_sum == 0)
        input_layer = self.get_input_layer(0)
        self.set_layer_size(input_layer.size)
        self.create_input_parameter(0, input_layer.size / partial_sum)


@config_layer('conv')
class ConvLayerBase(LayerBase):
    layer_type = 'conv'

    def __init__(self,
                 name,
                 inputs=[],
                 bias=True,
                 num_filters=None,
                 shared_biases=False,
                 **xargs):
        super(ConvLayerBase, self).__init__(
            name, self.layer_type, 0, inputs=inputs, **xargs)

        if num_filters is not None:
            self.config.num_filters = num_filters

        use_gpu = int(g_command_config_args.get("use_gpu", 0))
        parallel_nn = int(g_command_config_args.get("parallel_nn", 0))

        # Automatically select cudnn_type for GPU and exconv for CPU
        # if set type=conv, but still reserve the way user specify
        # exconv or cudnn_conv manually.
        if self.layer_type == "cudnn_conv":
            config_assert(use_gpu, "cudnn_conv only support GPU")

        if (use_gpu == 1 and self.layer_type != "exconv" and
            (parallel_nn == 0 or self.config.device > -1)):
            self.layer_type = "cudnn_conv"
        else:
            self.layer_type = "exconv"
        # need to specify layer in config
        self.config.type = self.layer_type

        if shared_biases is not None:
            self.config.shared_biases = shared_biases

        for input_index in xrange(len(self.inputs)):
            input_layer = self.get_input_layer(input_index)
            conv_conf = self.config.inputs[input_index].conv_conf
            parse_conv(self.inputs[input_index].conv, input_layer.name,
                       conv_conf, num_filters)
            psize = self.calc_parameter_size(conv_conf)
            self.create_input_parameter(input_index, psize)
            self.set_cnn_layer(name, conv_conf.output_y, conv_conf.output_x,
                               self.config.num_filters)

        psize = self.config.size
        if shared_biases:
            psize = self.config.num_filters
        self.create_bias_parameter(bias, psize, [psize, 1])

    def calc_parameter_size(self, conv_conf):
        return self.config.num_filters * conv_conf.filter_channels \
                    * (conv_conf.filter_size * conv_conf.filter_size_y)


@config_layer('exconv')
class ConvLayer(ConvLayerBase):
    layer_type = 'exconv'


@config_layer('cudnn_conv')
class ConvLayer(ConvLayerBase):
    layer_type = 'cudnn_conv'


@config_layer('convt')
class ConvTransLayerBase(LayerBase):
    layer_type = 'convt'

    def __init__(self,
                 name,
                 inputs=[],
                 bias=True,
                 num_filters=None,
                 shared_biases=False,
                 **xargs):
        super(ConvTransLayerBase, self).__init__(
            name, self.layer_type, 0, inputs=inputs, **xargs)

        if num_filters is not None:
            self.config.num_filters = num_filters

        use_gpu = int(g_command_config_args.get("use_gpu", 0))
        parallel_nn = int(g_command_config_args.get("parallel_nn", 0))

        # cudnn_convt has not been implemented so use exconvt only
        self.layer_type = "exconvt"
        # need to specify layer in config
        self.config.type = self.layer_type

        if shared_biases is not None:
            self.config.shared_biases = shared_biases

        for input_index in xrange(len(self.inputs)):
            input_layer = self.get_input_layer(input_index)
            parse_conv(
                self.inputs[input_index].conv,
                input_layer.name,
                self.config.inputs[input_index].conv_conf,
                num_filters,
                trans=True)
            conv_conf = self.config.inputs[input_index].conv_conf
            psize = self.calc_parameter_size(conv_conf)
            print("output size for %s is %d " % (name, conv_conf.output_x))
            self.create_input_parameter(input_index, psize)
            self.set_layer_size(
                (conv_conf.img_size**2) * self.config.num_filters)

        psize = self.config.size
        if shared_biases:
            psize = self.config.num_filters
        self.create_bias_parameter(bias, psize, [psize, 1])

    def calc_parameter_size(self, conv_conf):
        return conv_conf.channels * conv_conf.filter_channels \
                    * (conv_conf.filter_size * conv_conf.filter_size_y)


@config_layer('exconvt')
class ConvTransLayer(ConvTransLayerBase):
    layer_type = 'exconvt'


@config_layer('norm')
class NormLayer(LayerBase):
    def __init__(self, name, inputs, **xargs):
        super(NormLayer, self).__init__(name, 'norm', 0, inputs=inputs, **xargs)
        for input_index in xrange(len(self.inputs)):
            input_layer = self.get_input_layer(input_index)
            norm_conf = self.config.inputs[input_index].norm_conf
            parse_norm(self.inputs[input_index].norm, input_layer.name,
                       norm_conf)
            self.set_cnn_layer(name, norm_conf.output_y, norm_conf.output_x,
                               norm_conf.channels, False)


@config_layer('pool')
class PoolLayer(LayerBase):
<<<<<<< HEAD
    def __init__(self, name, inputs, **xargs):
=======
    def __init__(self, name, inputs, ceil_mode=True, **xargs):
>>>>>>> 79e95c1f
        super(PoolLayer, self).__init__(name, 'pool', 0, inputs=inputs, **xargs)
        for input_index in xrange(len(self.inputs)):
            input_layer = self.get_input_layer(input_index)
            pool_conf = self.config.inputs[input_index].pool_conf
            parse_pool(self.inputs[input_index].pool, input_layer.name,
                       pool_conf, ceil_mode)
            self.set_cnn_layer(name, pool_conf.output_y, pool_conf.output_x,
                               pool_conf.channels)


@config_layer('spp')
class SpatialPyramidPoolLayer(LayerBase):
    def __init__(self, name, inputs, **xargs):
        super(SpatialPyramidPoolLayer, self).__init__(
            name, 'spp', 0, inputs=inputs, **xargs)
        for input_index in xrange(len(self.inputs)):
            input_layer = self.get_input_layer(input_index)
            spp_conf = self.config.inputs[input_index].spp_conf
            parse_spp(self.inputs[input_index].spp, input_layer.name, spp_conf)
            output_x = (pow(4, spp_conf.pyramid_height) - 1) / (4 - 1)
            self.set_cnn_layer(name, 1, output_x, spp_conf.image_conf.channels)


@config_layer('pad')
class PadLayer(LayerBase):
    def __init__(self, name, inputs, **xargs):
        super(PadLayer, self).__init__(name, 'pad', 0, inputs=inputs, **xargs)
        pad = self.inputs[0].pad
        self.config.inputs[0].pad_conf.pad_c.extend(pad.pad_c)
        self.config.inputs[0].pad_conf.pad_h.extend(pad.pad_h)
        self.config.inputs[0].pad_conf.pad_w.extend(pad.pad_w)

        input_layer = self.get_input_layer(0)
        image_conf = self.config.inputs[0].pad_conf.image_conf
        parse_image(pad, input_layer.name, image_conf)
        out_ch = pad.channels + pad.pad_c[0] + pad.pad_c[1]
        out_h = image_conf.img_size_y + pad.pad_h[0] + pad.pad_h[1]
        out_w = image_conf.img_size + pad.pad_w[0] + pad.pad_w[1]
        self.set_cnn_layer(name, out_h, out_w, out_ch)
        self.config.size = out_ch * out_h * out_w


@config_layer('batch_norm')
class BatchNormLayer(LayerBase):
    layer_type = 'batch_norm'

    def __init__(self,
                 name,
                 inputs,
                 active_type="linear",
                 bias=True,
                 use_global_stats=True,
                 moving_average_fraction=0.9,
                 batch_norm_type=None,
                 **xargs):
        if inputs is None:
            inputs = []
        elif not isinstance(inputs, list):
            inputs = [inputs]
        config_assert(
            len(inputs) == 1, "BatchNormLayer must have one and only one input")
        # Create Input for moving mean and std,
        # in batch normalization layer.
        # These paras no need to update, so set is_static is true.
        # If not use is_static, even set learning_rate = 0, decay_rate = 0,
        # these paras will change if set average_window in configure.
        use_gpu = bool(int(g_command_config_args.get("use_gpu", 0)))
        is_shared = True if not use_gpu else False
        for i in xrange(2):
            inputs.append(
                Input(
                    inputs[0].input_layer_name,
                    initial_std=0.0,
                    initial_mean=0.0,
                    is_static=True,
                    is_shared=is_shared,
                    make_layer_name_in_submodel=False, ))

        parallel_nn = bool(int(g_command_config_args.get("parallel_nn", 0)))
        cudnn_version = int(g_command_config_args.get("cudnn_version", 0))
        # Automatically select cudnn_batch_norm for GPU and batch_norm for CPU.
        # Also based on cudnn version.
        use_cudnn = use_gpu and batch_norm_type != "batch_norm" and \
            ((not parallel_nn) or self.config.device > -1) and \
            cudnn_version >= 4007
        self.layer_type = "cudnn_batch_norm" if use_cudnn else "batch_norm"
        super(BatchNormLayer, self).__init__(
            name,
            self.layer_type,
            0,
            active_type=active_type,
            inputs=inputs,
            **xargs)

        if use_global_stats is not None:
            self.config.use_global_stats = use_global_stats
        if moving_average_fraction is not None:
            self.config.moving_average_fraction = moving_average_fraction

        input_layer = self.get_input_layer(0)
        image_conf = self.config.inputs[0].image_conf
        parse_image(self.inputs[0].image, input_layer.name, image_conf)

        # Only pass the width and height of input to batch_norm layer
        # when either of it is non-zero.
        if input_layer.width != 0 or input_layer.height != 0:
            self.set_cnn_layer(name, image_conf.img_size_y, image_conf.img_size,
                               image_conf.channels, False)
        else:
            self.set_layer_size(input_layer.size)

        psize = self.calc_parameter_size(image_conf)
        dims = [1, psize]
        self.create_input_parameter(0, psize)
        self.create_input_parameter(1, psize, dims)
        self.create_input_parameter(2, psize, dims)

        self.create_bias_parameter(bias, psize)

    def calc_parameter_size(self, image_conf):
        return image_conf.channels


@config_layer('trans')
class TransLayer(LayerBase):
    def __init__(self, name, inputs, **xargs):
        super(TransLayer, self).__init__(
            name, 'trans', 0, inputs=inputs, **xargs)
        config_assert(
            len(self.inputs) == 1,
            'TransLayer must have one and only one input')
        self.set_layer_size(self.get_input_layer(0).size)


@config_layer('resize')
class ResizeLayer(LayerBase):
    def __init__(self, name, size, inputs, **xargs):
        super(ResizeLayer, self).__init__(
            name, 'resize', size=size, inputs=inputs, **xargs)
        config_assert(
            len(self.inputs) == 1,
            'ResizeLayer must have one and only one input')


@config_layer('rotate')
class RotateLayer(LayerBase):
    def __init__(self, name, inputs, height, width, device=None):
        super(RotateLayer, self).__init__(
            name, 'rotate', 0, inputs=inputs, device=device)
        config_assert(
            len(self.inputs) == 1,
            'RotateLayer must have one and only one input')
        self.set_layer_height_width(height, width)
        self.set_layer_size(self.get_input_layer(0).size)


@config_layer('blockexpand')
class BlockExpandLayer(LayerBase):
    def __init__(self, name, inputs, **xargs):
        super(BlockExpandLayer, self).__init__(
            name, 'blockexpand', 0, inputs=inputs, **xargs)
        for input_index in xrange(len(self.inputs)):
            input_layer = self.get_input_layer(input_index)
            parse_block_expand(
                self.inputs[input_index].block_expand, input_layer.name,
                self.config.inputs[input_index].block_expand_conf)
            block_expand_conf = self.config.inputs[
                input_index].block_expand_conf
            self.set_layer_size(block_expand_conf.block_x *
                                block_expand_conf.block_y *
                                block_expand_conf.channels)


@config_layer('maxout')
class MaxOutLayer(LayerBase):
    def __init__(self, name, inputs, **xargs):
        super(MaxOutLayer, self).__init__(
            name, 'maxout', 0, inputs=inputs, **xargs)
        input_layer = self.get_input_layer(0)
        maxout_conf = self.config.inputs[0].maxout_conf
        parse_maxout(self.inputs[0].maxout, input_layer.name, maxout_conf)
        out_channels = maxout_conf.image_conf.channels / maxout_conf.groups
        self.set_cnn_layer(name, g_layer_map[input_layer.name].height,
                           g_layer_map[input_layer.name].width, out_channels)


# key: cost type
# value: cost class
g_cost_map = {}


# define a cost layer without any parameters
def define_cost(class_name, cost_type):
    def init(cls, name, inputs, device=None, coeff=1.):
        super(type(cls), cls).__init__(
            name, cost_type, 1, inputs, device=device, coeff=coeff)

    cls = type(class_name, (LayerBase, ), dict(__init__=init))
    global g_cost_map
    g_cost_map[cost_type] = cls


define_cost('MultiClassCrossEntropy', 'multi-class-cross-entropy')
define_cost('RankingCost', 'rank-cost')
define_cost('AucValidation', 'auc-validation')
define_cost('PnpairValidation', 'pnpair-validation')
define_cost('SumOfSquaresCostLayer', 'square_error')
define_cost('MultiBinaryLabelCrossEntropy', 'multi_binary_label_cross_entropy')
define_cost('SoftBinaryClassCrossEntropy', 'soft_binary_class_cross_entropy')
define_cost('HuberTwoClass', 'huber')
define_cost('SumCost', 'sum_cost')


@config_layer('hsigmoid')
class HierarchicalSigmoidLayer(LayerBase):
    def __init__(self, name, num_classes, inputs, device=None, bias=True):
        super(HierarchicalSigmoidLayer, self).__init__(
            name, 'hsigmoid', 1, inputs=inputs, device=device)
        config_assert(
            len(self.inputs) >= 2,
            'HierarchicalSigmoidLayer must have at least 2 inputs')
        self.config.num_classes = num_classes
        for input_index in xrange(len(self.inputs) - 1):
            input_layer = self.get_input_layer(input_index)
            psize = (num_classes - 1) * input_layer.size
            dims = [num_classes - 1, input_layer.size]
            self.create_input_parameter(input_index, psize, dims)
        self.create_bias_parameter(bias, num_classes - 1)


'''
lambdaCost for lambdaRank LTR approach

Usage:
  Example: Layer(name = "cost", type = "lambda_cost", NDCG_num = 8,
             max_sort_size = -1, inputs = ["output", "score"])

  Input data: Samples of the same query should be loaded as a sequence,
          by ProtoDataProvider or PyDataProvider etc.. User should provide
          scores for each sample. The score slot should be the 2nd
          input of lambdaRank layer.

  NDCG_num = the size of NDCG, e.g., 5 for NDCG@5.
    Note: NDCG_num must be less than or equal to the minimum
          size of lists.

  max_sort_size = the size of partial sorting in calculating gradient.
    Note: If max_sort_size = -1, then for each list, the algorithm will
          sort the entire list to get gradient.
          In other cases, max_sort_size must be greater than or equal
          to NDCG_num.
          max_sort_size can be greater than the size of a list, in which
          case the algorithm will sort the entire list to get gradient.
'''


@config_layer('lambda_cost')
class LambdaCost(LayerBase):
    def __init__(self, name, inputs, NDCG_num=5, max_sort_size=-1, device=None):
        super(LambdaCost, self).__init__(
            name, 'lambda_cost', 1, inputs=inputs, device=device)
        config_assert(len(self.inputs) == 2, 'lambdaCost must have 2 inputs')
        self.config.NDCG_num = NDCG_num
        if max_sort_size != -1:
            config_assert(
                NDCG_num <= max_sort_size,
                'NDCG_num must be less than or equal to max_sort_size')
        self.config.max_sort_size = max_sort_size


@config_layer('nce')
class NCELayer(LayerBase):
    def __init__(self,
                 name,
                 num_classes,
                 inputs,
                 num_neg_samples=10,
                 neg_sampling_dist=None,
                 bias=True,
                 **xargs):
        super(NCELayer, self).__init__(name, 'nce', 1, inputs=inputs, **xargs)
        config_assert(
            len(self.inputs) >= 2, 'NCELayer must have at least 2 inputs')
        self.config.num_classes = num_classes
        if neg_sampling_dist is not None:
            config_assert(
                len(neg_sampling_dist) == num_classes,
                'len(neg_sampling_dist)(%s) is not same as num_classes (%s)' %
                (len(neg_sampling_dist), num_classes))
            s = sum(neg_sampling_dist)
            config_assert(
                abs(s - 1) < 1e-5,
                'The sum of neg_sampling_dist (%s) is not 1' % s)

            self.config.neg_sampling_dist.extend(neg_sampling_dist)

        self.config.num_neg_samples = num_neg_samples
        num_real_inputs = len(self.inputs) - 1
        input_layer = self.get_input_layer(num_real_inputs)
        config_assert(input_layer.type == 'data',
                      'Expecting the last input layer of an nce layer to be '
                      'a data layer')

        if (num_real_inputs > 1 and input_layer.size == 1 and
                self.get_input_layer(num_real_inputs - 1).type == 'data'):
            # This input layer is assumed to be a sample weight layer
            num_real_inputs -= 1

        for input_index in xrange(num_real_inputs):
            input_layer = self.get_input_layer(input_index)
            psize = num_classes * input_layer.size
            dims = [num_classes, input_layer.size]
            self.create_input_parameter(input_index, psize, dims)
        self.create_bias_parameter(bias, num_classes)


@config_layer('addto')
class AddToLayer(LayerBase):
    def __init__(self, name, inputs, bias=True, **xargs):
        super(AddToLayer, self).__init__(
            name, 'addto', 0, inputs=inputs, **xargs)
        config_assert(len(inputs) > 0, 'inputs cannot be empty for AddToLayer')
        for input_index in xrange(len(self.inputs)):
            input_layer = self.get_input_layer(input_index)
            self.set_layer_size(input_layer.size)
        self.create_bias_parameter(bias, self.config.size)


@config_layer('agent')
class AgentLayer(LayerBase):
    def __init__(self, name, size, device=None):
        super(AgentLayer, self).__init__(
            name, 'agent', size, inputs=[], device=device)


@config_layer('sequence_agent')
class SequenceAgentLayer(LayerBase):
    def __init__(self, name, size, device=None):
        super(SequenceAgentLayer, self).__init__(
            name, 'sequence_agent', size, inputs=[], device=device)


@config_layer('gather_agent')
class GatherAgentLayer(LayerBase):
    def __init__(self, name, size, device=None):
        super(GatherAgentLayer, self).__init__(
            name, 'gather_agent', size, inputs=[], device=device)


@config_layer('scatter_agent')
class ScatterAgentLayer(LayerBase):
    def __init__(self, name, size, device=None):
        super(ScatterAgentLayer, self).__init__(
            name, 'scatter_agent', size, inputs=[], device=device)


@config_layer('sequence_gather_agent')
class SequenceGatherAgentLayer(LayerBase):
    def __init__(self, name, size, device=None):
        super(SequenceGatherAgentLayer, self).__init__(
            name, 'sequence_gather_agent', size, inputs=[], device=device)


@config_layer('sequence_scatter_agent')
class SequenceScatterAgentLayer(LayerBase):
    def __init__(self, name, size, device=None):
        super(SequenceScatterAgentLayer, self).__init__(
            name, 'sequence_scatter_agent', size, inputs=[], device=device)


@config_layer('multiplex')
class MultiplexLayer(LayerBase):
    def __init__(self, name, inputs, size, device=None):
        super(MultiplexLayer, self).__init__(
            name, 'multiplex', size, inputs=inputs, device=device)
        config_assert(
            len(inputs) > 2, 'MultiplexLayer should have more than 2 inputs.')
        for i in range(1, len(inputs)):
            config_assert(
                self.get_input_layer(i).size == size,
                "All the input layers except the first one should"
                "have the same size as the MultiplexLayer.")


@config_func
def Link(
        name,
        has_subseq=False, ):
    link_config = LinkConfig()
    link_config.link_name = name
    link_config.has_subseq = has_subseq
    return link_config


# memory for recurrent layer group.
# *name* and *size* are actual layer's name and size.
# will return name of the memory,
# use this name if you assign the memory as other layer's input
#
# boot frame of memory is zeroed by default,
# or initialize by boot layer output if *boot_layer* set,
# or initialize by trainable bias if *boot_bias* set,
# or initialize by a constant id if *boot_with_const_id* set
#
# Memory can be a sequence if *is_sequence* set, this type of memory
# can only be initailized by a *boot_layer* which is a sequence.
#
@config_func
def Memory(
        name,
        size,
        is_sequence=False,
        boot_layer=None,
        boot_bias=False,
        boot_bias_active_type="",
        boot_with_const_id=None, ):
    agent_name = name + "+delay1"
    if is_sequence:
        agent_layer = SequenceAgentLayer(agent_name, size)
    else:
        agent_layer = AgentLayer(agent_name, size)
    config_assert(g_current_submodel.is_recurrent_layer_group,
                  'Memory should be used in recurrent layer group only')
    memory = g_current_submodel.memories.add()
    memory.layer_name = MakeLayerNameInSubmodel(name)
    memory.link_name = MakeLayerNameInSubmodel(agent_name)
    memory.is_sequence = is_sequence
    options = sum((boot_layer is not None, bool(boot_bias),
                   boot_with_const_id is not None))
    config_assert(
        options <= 1,
        'take one option at most from boot_layer, boot_bias, or boot_with_const_id'
    )
    if boot_layer is not None:
        boot_layer = MakeLayerNameInParentSubmodel(boot_layer)
        config_assert(boot_layer in g_layer_map,
                      'boot_layer "%s" does not correspond to a layer name' %
                      boot_layer)
        memory.boot_layer_name = boot_layer
    elif boot_bias:
        memory.boot_bias_parameter_name = agent_layer.create_bias_parameter(
            boot_bias, size, for_self=False)
        memory.boot_bias_active_type = boot_bias_active_type
    elif boot_with_const_id is not None:
        memory.boot_with_const_id = boot_with_const_id
    return agent_name


# Generator for recurrent layer group, to use it:
#  1. define a id layer as output of layer group
#  2. define a memory of this id layer, and assign a boot id(begin of sequence)
#  3. define a eos check layer and fill its name in generator's *eos_layer_name*
# Sequence generation will stop when eos check return 1 or *max_num_frames* reached.
# If *beam_size* is greater than one, generator will use beam search.
#   in beam search, if *num_results_per_sample* set, one sample sequence can output
#   multiple results each with a probility.
@config_func
def Generator(
        max_num_frames,
        eos_layer_name="eos_check",
        num_results_per_sample=1,
        beam_size=1,
        log_prob=None, ):
    generator_config = GeneratorConfig()
    generator_config.max_num_frames = max_num_frames
    generator_config.eos_layer_name = eos_layer_name
    generator_config.num_results_per_sample = num_results_per_sample
    generator_config.beam_size = beam_size
    if log_prob is not None:
        generator_config.log_prob = log_prob
    return generator_config


@config_layer('expand')
class ExpandLayer(LayerBase):
    def __init__(self, name, inputs, trans_type='non-seq', bias=False, **xargs):
        super(ExpandLayer, self).__init__(
            name, 'expand', 0, inputs=inputs, **xargs)
        config_assert(
            len(self.inputs) == 2, 'ExpandLayer takes 2 and only 2 inputs')
        self.config.trans_type = trans_type
        for input_index in xrange(len(self.inputs)):
            input_layer = self.get_input_layer(input_index)
        self.set_layer_size(self.get_input_layer(0).size)
        self.create_bias_parameter(bias, self.config.size)


@config_layer('featmap_expand')
class FeatMapExpandLayer(LayerBase):
    def __init__(self, name, inputs, device=None, num_filters=None, bias=False):
        super(FeatMapExpandLayer, self).__init__(
            name, 'featmap_expand', 0, inputs=inputs, device=device)
        config_assert(
            len(self.inputs) == 1, 'ExpandLayer takes 1 and only 1 inputs')
        if num_filters is not None:
            self.config.num_filters = num_filters
        else:
            logger.fatal("FeatMapExpandLayer must specify num_filters.")
        self.set_layer_size(self.get_input_layer(0).size * num_filters)


@config_layer('max')
class MaxLayer(LayerBase):
    def __init__(self,
                 name,
                 inputs,
                 trans_type='non-seq',
                 active_type='linear',
                 bias=False,
                 output_max_index=None,
                 **xargs):
        super(MaxLayer, self).__init__(name, 'max', 0, inputs=inputs, **xargs)
        config_assert(len(self.inputs) == 1, 'MaxLayer must have 1 input')
        self.config.trans_type = trans_type
        self.config.active_type = active_type
        for input_index in xrange(len(self.inputs)):
            input_layer = self.get_input_layer(input_index)
            self.set_layer_size(input_layer.size)
        self.create_bias_parameter(bias, self.config.size)
        if output_max_index is not None:
            self.config.output_max_index = output_max_index


@config_layer('maxid')
class MaxIdLayer(LayerBase):
    def __init__(self, name, inputs, beam_size=None, device=None):
        super(MaxIdLayer, self).__init__(
            name, 'maxid', 0, inputs=inputs, device=device)
        config_assert(len(self.inputs) == 1, 'MaxIdLayer must have 1 input')
        for input_index in xrange(len(self.inputs)):
            input_layer = self.get_input_layer(input_index)
            self.set_layer_size(input_layer.size)

        if beam_size is None:
            global g_current_submodel
            if g_current_submodel.HasField("generator"):
                self.config.beam_size = g_current_submodel.generator.beam_size
        else:
            self.config.beam_size = beam_size


@config_layer('eos_id')
class EosIdLayer(LayerBase):
    def __init__(self, name, inputs, eos_id, device=None):
        super(EosIdLayer, self).__init__(
            name, 'eos_id', 0, inputs=inputs, device=device)
        config_assert(len(self.inputs) == 1, 'EosIdLayer must have 1 input')
        self.set_layer_size(2)  # boolean output
        self.config.eos_id = eos_id


@config_layer('seqlastins')
class SequenceLastInstanceLayer(LayerBase):
    def __init__(self,
                 name,
                 inputs,
                 active_type='linear',
                 trans_type='non-seq',
                 bias=False,
                 **xargs):
        super(SequenceLastInstanceLayer, self).__init__(
            name,
            'seqlastins',
            0,
            inputs=inputs,
            active_type=active_type,
            **xargs)
        config_assert(
            len(inputs) == 1, 'SequenceLastInstanceLayer must have 1 input')
        self.config.trans_type = trans_type
        for input_index in xrange(len(self.inputs)):
            input_layer = self.get_input_layer(input_index)
            self.set_layer_size(input_layer.size)
        self.create_bias_parameter(bias, self.config.size)


@config_layer('seqfirstins')
class SequenceFirstInstanceLayer(SequenceLastInstanceLayer):
    def __init__(self,
                 name,
                 inputs,
                 active_type='linear',
                 trans_type='non-seq',
                 bias=False,
                 **xargs):
        super(SequenceFirstInstanceLayer, self).__init__(
            name,
            inputs=inputs,
            active_type=active_type,
            device=device,
            bias=bias,
            **xargs)
        self.config.trans_type = trans_type
        self.config.select_first = True


@config_layer('seqconcat')
class SequenceConcatLayer(LayerBase):
    def __init__(self, name, inputs, active_type='linear', bias=False, **xargs):
        super(SequenceConcatLayer, self).__init__(
            name,
            'seqconcat',
            0,
            inputs=inputs,
            active_type=active_type,
            **xargs)
        config_assert(
            len(inputs) == 2, 'SequenceConcatLayer must have 2 inputs')
        for input_index in xrange(len(self.inputs)):
            input_layer = self.get_input_layer(input_index)
            self.set_layer_size(input_layer.size)
        self.create_bias_parameter(bias, self.config.size)


@config_layer('seqreshape')
class SequenceReshapeLayer(LayerBase):
    def __init__(self,
                 name,
                 size,
                 inputs,
                 active_type='linear',
                 bias=False,
                 **xargs):
        super(SequenceReshapeLayer, self).__init__(
            name,
            'seqreshape',
            size,
            inputs=inputs,
            active_type=active_type,
            **xargs)
        config_assert(
            len(inputs) == 1, 'SequenceReshapeLayer must have 1 inputs')
        self.set_layer_size(size)
        self.create_bias_parameter(bias, size)


@config_layer('subseq')
class SubSequenceLayer(LayerBase):
    def __init__(self, name, inputs, active_type='linear', bias=False, **xargs):
        super(SubSequenceLayer, self).__init__(
            name, 'subseq', 0, inputs=inputs, active_type=active_type, **xargs)
        config_assert(len(inputs) == 3, 'SubSequenceLayer must have 3 inputs')
        input_layer0 = self.get_input_layer(0)
        size = input_layer0.size
        self.set_layer_size(size)
        self.create_bias_parameter(bias, size)


@config_layer('out_prod')
class OuterProdLayer(LayerBase):
    def __init__(self, name, inputs, device=None):
        super(OuterProdLayer, self).__init__(
            name, 'out_prod', 0, inputs=inputs, device=device)
        config_assert(len(inputs) == 2, 'OuterProdLayer must have 2 inputs')
        input_layer0 = self.get_input_layer(0)
        input_layer1 = self.get_input_layer(1)
        self.set_layer_size(input_layer0.size * input_layer1.size)


@config_layer('power')
class PowerLayer(LayerBase):
    def __init__(self, name, inputs, device=None):
        super(PowerLayer, self).__init__(
            name, 'power', 0, inputs=inputs, device=device)
        config_assert(len(inputs) == 2, 'PowerLayer must have 2 inputs')
        input_layer1 = self.get_input_layer(1)
        self.set_layer_size(input_layer1.size)
        input_layer0 = self.get_input_layer(0)
        config_assert(1 == input_layer0.size,
                      'The left input is the exponent and should be of size 1')


@config_layer('slope_intercept')
class SlopeInterceptLayer(LayerBase):
    def __init__(self, name, inputs, slope=1.0, intercept=0.0, device=None):
        super(SlopeInterceptLayer, self).__init__(
            name, 'slope_intercept', 0, inputs=inputs, device=device)
        self.config.slope = slope
        self.config.intercept = intercept
        config_assert(len(inputs) == 1, 'SlopeInterceptLayer must have 1 input')
        input_layer0 = self.get_input_layer(0)
        self.set_layer_size(input_layer0.size)


@config_layer('scaling')
class ScalingLayer(LayerBase):
    def __init__(self, name, inputs, device=None):
        super(ScalingLayer, self).__init__(
            name, 'scaling', 0, inputs=inputs, device=device)
        config_assert(len(inputs) == 2, 'ScalingLayer must have 2 inputs')
        input_layer1 = self.get_input_layer(1)
        self.set_layer_size(input_layer1.size)
        input_layer0 = self.get_input_layer(0)
        config_assert(1 == input_layer0.size,
                      'The left input should be of size 1')


@config_layer('conv_shift')
class ConvShiftLayer(LayerBase):
    def __init__(self, name, inputs, device=None):
        super(ConvShiftLayer, self).__init__(
            name, 'conv_shift', 0, inputs=inputs, device=device)
        config_assert(len(inputs) == 2, 'ConvShiftLayer must have 2 inputs')
        input_layer0 = self.get_input_layer(0)
        self.set_layer_size(input_layer0.size)


@config_layer('convex_comb')
class ConvexCombinationLayer(LayerBase):
    def __init__(self, name, size, inputs, device=None):
        super(ConvexCombinationLayer, self).__init__(
            name, 'convex_comb', size, inputs=inputs, device=device)
        config_assert(
            len(self.inputs) == 2, 'ConvexCombinationLayer must have 2 inputs')
        config_assert(
            size * self.get_input_layer(0).size == self.get_input_layer(1).size,
            'Wrong input size for ConvexCombinationLayer')
        self.set_layer_size(size)


@config_layer('interpolation')
class InterpolationLayer(LayerBase):
    def __init__(self, name, inputs, device=None):
        super(InterpolationLayer, self).__init__(
            name, 'interpolation', 0, inputs=inputs, device=device)
        config_assert(
            len(self.inputs) == 3, 'InterpolationLayer must have 3 inputs')
        input_layer0 = self.get_input_layer(0)
        input_layer1 = self.get_input_layer(1)
        input_layer2 = self.get_input_layer(2)
        self.set_layer_size(input_layer1.size)
        config_assert(input_layer0.size == 1, 'weight should be of size 1')
        config_assert(input_layer1.size == input_layer2.size,
                      'the two vector inputs should be of the same size')


@config_layer('bilinear_interp')
class BilinearInterpLayer(LayerBase):
    def __init__(self, name, inputs, **xargs):
        super(BilinearInterpLayer, self).__init__(
            name, 'bilinear_interp', 0, inputs=inputs, **xargs)
        input_layer = self.get_input_layer(0)
        conf = self.config.inputs[0].bilinear_interp_conf
        parse_bilinear(self.inputs[0].bilinear_interp, input_layer.name, conf)
        self.set_cnn_layer(name, conf.out_size_y, conf.out_size_x,
                           conf.image_conf.channels)


@config_layer('sum_to_one_norm')
class SumToOneNormLayer(LayerBase):
    def __init__(self, name, inputs, device=None):
        super(SumToOneNormLayer, self).__init__(
            name, 'sum_to_one_norm', 0, inputs=inputs, device=device)
        config_assert(
            len(self.inputs) == 1, 'SumToOneNormLayer must have 1 input')
        input_layer0 = self.get_input_layer(0)
        self.set_layer_size(input_layer0.size)


@config_layer('cos_vm')
class CosSimVecMatLayer(LayerBase):
    def __init__(self, name, size, inputs, cos_scale=1.0, device=None):
        super(CosSimVecMatLayer, self).__init__(
            name, 'cos_vm', size, inputs=inputs, device=device)
        self.config.cos_scale = cos_scale
        config_assert(
            len(self.inputs) == 2, 'CosSimVecMatLayer must have 2 inputs')
        config_assert(
            size * self.get_input_layer(0).size == self.get_input_layer(1).size,
            'Wrong input size for CosSimVecMatLayer')


@config_layer('sampling_id')
class SamplingIdLayer(LayerBase):
    def __init__(self, name, inputs, device=None):
        super(SamplingIdLayer, self).__init__(
            name, 'sampling_id', 0, inputs=inputs, device=device)
        config_assert(
            len(self.inputs) == 1, 'SamplingIdLayer must have 1 input')
        for input_index in xrange(len(self.inputs)):
            input_layer = self.get_input_layer(input_index)
            self.set_layer_size(input_layer.size)


# AverageLayer: "average" for each sample within a sequence.
# average_stratrgy: set to one of the following:
# 'average': plain average.
# 'sum': sum each sample instead of average (which is divide by sample_num).
# 'squarerootn': sum each sample, but divide by sqrt(sample_num).
@config_layer('average')
class AverageLayer(LayerBase):
    def __init__(self,
                 name,
                 inputs,
                 average_strategy='average',
                 trans_type='non-seq',
                 active_type='linear',
                 bias=False,
                 **xargs):
        super(AverageLayer, self).__init__(
            name, 'average', 0, inputs=inputs, active_type=active_type, **xargs)
        self.config.average_strategy = average_strategy
        self.config.trans_type = trans_type
        config_assert(len(inputs) == 1, 'AverageLayer must have 1 input')
        for input_index in xrange(len(self.inputs)):
            input_layer = self.get_input_layer(input_index)
            self.set_layer_size(input_layer.size)
        self.create_bias_parameter(bias, self.config.size)


@config_layer('cos')
class CosSimLayer(LayerBase):
    def __init__(self, name, inputs, cos_scale=1, device=None):
        super(CosSimLayer, self).__init__(
            name, 'cos', 1, inputs=inputs, device=device)
        config_assert(len(self.inputs) == 2, 'CosSimLayer must have 2 inputs')
        config_assert(
            self.get_input_layer(0).size == self.get_input_layer(1).size,
            'inputs of CosSimLayer must have same dim')
        self.config.cos_scale = cos_scale


@config_layer('tensor')
class TensorLayer(LayerBase):
    def __init__(self, name, size, inputs, bias=True, **xargs):
        super(TensorLayer, self).__init__(
            name, 'tensor', size, inputs=inputs, **xargs)
        config_assert(len(self.inputs) == 2, 'TensorLayer must have 2 inputs')
        config_assert(size > 0, 'size must be positive')
        config_assert(inputs[1].parameter_name == None,
                      'second parameter should be None.')
        input_layer0 = self.get_input_layer(0)
        input_layer1 = self.get_input_layer(1)
        psize = size * input_layer0.size * input_layer1.size
        dims = [input_layer0.size, input_layer1.size, size]
        self.create_input_parameter(0, psize, dims)
        self.create_bias_parameter(bias, size)


@config_layer('mixed')
class MixedLayer(LayerBase):
    def __init__(self,
                 name,
                 inputs,
                 size=0,
                 bias=True,
                 error_clipping_threshold=None,
                 **xargs):
        config_assert(inputs, 'inputs cannot be empty')
        super(MixedLayer, self).__init__(
            name, 'mixed', size, inputs=inputs, **xargs)
        operator_input_index = []
        for operator in self.operators:
            operator_conf = operator.operator_conf
            for i in xrange(1, len(operator.input_layer_names)):
                input_index = len(self.config.inputs)
                operator_conf.input_indices.append(input_index)
                input_config = Input(operator.input_layer_names[i])
                self.inputs.append(input_config)
                layer_input = self.config.inputs.add()
                layer_input.input_layer_name = input_config.input_layer_name
            for input_index in operator_conf.input_indices:
                input_layer = self.get_input_layer(input_index)
                operator_conf.input_sizes.append(input_layer.size)
                operator_input_index.append(input_index)
            if self.config.size == 0:
                size = operator.calc_output_size(operator_conf.input_sizes)
                if size != 0:
                    self.set_layer_size(size)
            else:
                sz = operator.calc_output_size(operator_conf.input_sizes)
                if sz != 0:
                    config_assert(
                        sz == self.config.size,
                        "different inputs have different size: %s vs. %s" %
                        (sz, self.config.size))
        for input_index in xrange(len(self.inputs)):
            input_layer = self.get_input_layer(input_index)
            input = self.inputs[input_index]
            if input_index not in operator_input_index:
                config_assert(
                    isinstance(input, Projection),
                    "input should be projection or operation")
            if self.config.size == 0 and isinstance(input, Projection):
                size = input.calc_output_size(input_layer)
                if size != 0:
                    self.set_layer_size(size)
            elif isinstance(input, Projection):
                sz = input.calc_output_size(input_layer)
                if sz != 0:
                    config_assert(
                        sz == self.config.size,
                        "different inputs have different size: %s vs. %s" %
                        (sz, self.config.size))
        config_assert(size != 0, "size is not set")

        for input_index in xrange(len(self.inputs)):
            input = self.inputs[input_index]
            if isinstance(input, Projection):
                input_layer = self.get_input_layer(input_index)
                input.proj_conf.input_size = input_layer.size
                input.proj_conf.output_size = size

                input_config = self.config.inputs[input_index]
                input_config.proj_conf.CopyFrom(input.proj_conf)
                input_config.proj_conf.name = gen_parameter_name(name,
                                                                 input_index)
                psize = input.calc_parameter_size(input_layer.size, size)
                dims = input.calc_parameter_dims(input_layer.size, size)
                self.create_input_parameter(input_index, psize, dims)

        for operator in self.operators:
            operator_conf = operator.operator_conf
            operator_conf.output_size = self.config.size
            operator.check_dims()
            record_operator_conf = self.config.operator_confs.add()
            record_operator_conf.CopyFrom(operator_conf)

        psize = self.config.size
        if isinstance(self.inputs[0], ConvProjection):
            self.config.shared_biases = True
            psize = 0
            for input in self.inputs:
                psize += input.calc_bias_size()

        if bias:
            self.config.bias_size = psize
            self.create_bias_parameter(bias, psize)

        if error_clipping_threshold is not None:
            self.config.error_clipping_threshold = error_clipping_threshold


# like MixedLayer, but no bias parameter
@config_func
def ExpressionLayer(name, inputs, **xargs):
    MixedLayer(name, inputs, bias=False, **xargs)


@config_layer('concat')
class ConcatenateLayer(LayerBase):
    def __init__(self, name, inputs, bias=False, **xargs):
        config_assert(inputs, 'inputs cannot be empty')
        config_assert(not bias, 'ConcatenateLayer cannot support bias.')
        super(ConcatenateLayer, self).__init__(
            name, 'concat', 0, inputs=inputs, **xargs)
        size = 0
        for input_index in xrange(len(self.inputs)):
            input_layer = self.get_input_layer(input_index)
            input = self.inputs[input_index]
            if self.config.size == 0:
                size += input_layer.size

        self.set_layer_size(size)


# like concat layer, but each input layer was processed by a Projection.
@config_layer('concat2')
class ConcatenateLayer2(LayerBase):
    def __init__(self, name, inputs, bias=False, **xargs):
        config_assert(inputs, 'inputs cannot be empty')
        super(ConcatenateLayer2, self).__init__(
            name, 'concat2', 0, inputs=inputs, **xargs)

        if isinstance(self.inputs[0], ConvProjection):
            for input_index in xrange(len(self.inputs) - 1):
                input = self.inputs[input_index + 1]
                config_assert(
                    isinstance(input, ConvProjection),
                    "The first input of ConcatenateLayer2 is ConvProjection, "
                    "the other inputs should also be ConvProjection.")

        size = 0
        for input_index in xrange(len(self.inputs)):
            input_layer = self.get_input_layer(input_index)
            input = self.inputs[input_index]
            output_size = input.calc_output_size(input_layer)
            config_assert(output_size != 0, "proj output size is not set")
            size += output_size

        self.set_layer_size(size)

        for input_index in xrange(len(self.inputs)):
            input_layer = self.get_input_layer(input_index)
            input = self.inputs[input_index]
            input.proj_conf.input_size = input_layer.size
            input.proj_conf.output_size = input.calc_output_size(input_layer)

            input_config = self.config.inputs[input_index]
            input_config.proj_conf.CopyFrom(input.proj_conf)
            input_config.proj_conf.name = gen_parameter_name(name, input_index)
            psize = input.calc_parameter_size(input.proj_conf.input_size,
                                              input.proj_conf.output_size)
            dims = input.calc_parameter_dims(input.proj_conf.input_size,
                                             input.proj_conf.output_size)
            self.create_input_parameter(input_index, psize, dims)

        psize = self.config.size
        if isinstance(self.inputs[0], ConvProjection):
            self.config.shared_biases = True
            psize = 0
            for input in self.inputs:
                psize += input.calc_bias_size()

        if bias:
            self.config.bias_size = psize
            self.create_bias_parameter(bias, psize)


@config_layer('recurrent')
class RecurrentLayer(LayerBase):
    def __init__(self, name, inputs, reversed=False, bias=True, **xargs):
        super(RecurrentLayer, self).__init__(name, 'recurrent', 0, inputs,
                                             **xargs)
        config_assert(len(self.inputs) == 1, 'RecurrentLayer must have 1 input')
        input_layer = self.get_input_layer(0)
        size = input_layer.size
        self.set_layer_size(size)
        self.config.reversed = reversed
        dims = [size, size]
        self.create_input_parameter(0, size * size, dims)
        self.create_bias_parameter(bias, self.config.size)


@config_layer('lstmemory')
class LstmLayer(LayerBase):
    def __init__(self,
                 name,
                 inputs,
                 reversed=False,
                 active_gate_type="sigmoid",
                 active_state_type="sigmoid",
                 bias=True,
                 **xargs):
        super(LstmLayer, self).__init__(name, 'lstmemory', 0, inputs, **xargs)
        config_assert(len(self.inputs) == 1, 'LstmLayer must have 1 input')
        input_layer = self.get_input_layer(0)
        #check input_layer.size is divided by 4
        config_assert(input_layer.size % 4 == 0, "size % 4 should be 0!")
        size = input_layer.size / 4
        self.set_layer_size(size)
        self.config.reversed = reversed
        self.config.active_gate_type = active_gate_type
        self.config.active_state_type = active_state_type
        self.create_input_parameter(0, size * size * 4, [size, size, 4])
        #bias includes 3 kinds of peephole, 4 + 3 = 7
        self.create_bias_parameter(bias, size * 7)


@config_layer('lstm_step')
class LstmStepLayer(LayerBase):
    def __init__(self,
                 name,
                 size,
                 inputs,
                 active_gate_type="sigmoid",
                 active_state_type="sigmoid",
                 bias=True,
                 **xargs):
        super(LstmStepLayer, self).__init__(name, 'lstm_step', size, inputs,
                                            **xargs)
        config_assert(len(inputs) == 2, 'LstmStepLayer must have 2 inputs')
        input_layer0 = self.get_input_layer(0)
        input_layer1 = self.get_input_layer(1)
        config_assert(input_layer0.size == 4 * size,
                      'input_layer0.size != 4 * layer.size')
        config_assert(input_layer1.size == size,
                      'input_layer1.size != layer.size')
        self.config.active_gate_type = active_gate_type
        self.config.active_state_type = active_state_type
        self.create_bias_parameter(bias, size * 3)


# get the specific output from the input layer.
@config_layer('get_output')
class GetOutputLayer(LayerBase):
    def __init__(self, name, size, inputs):
        super(GetOutputLayer, self).__init__(name, 'get_output', size, inputs)
        config_assert(
            len(self.inputs) == 1, 'GetOutputLayer must have 1 inputs')
        inputs = self.inputs[0]
        config_assert(inputs.input_layer_argument,
                      'input_layer_argument cannot be empty')


@config_layer('mdlstmemory')
class MDLstmLayer(LayerBase):
    def __init__(self,
                 name,
                 inputs,
                 directions=True,
                 active_gate_type="sigmoid",
                 active_state_type="sigmoid",
                 bias=True,
                 **xargs):
        super(MDLstmLayer, self).__init__(name, 'mdlstmemory', 0, inputs,
                                          **xargs)
        config_assert(len(self.inputs) == 1, 'MDLstmLayer must have 1 input')
        input_layer = self.get_input_layer(0)
        dim_num = len(directions)
        #check input_layer.size is divided by (3+dim_num)
        config_assert(input_layer.size % (3 + dim_num) == 0,
                      "size % (dim_num) should be 0!")
        size = input_layer.size / (3 + dim_num)
        self.set_layer_size(size)
        self.config.active_gate_type = active_gate_type
        self.config.active_state_type = active_state_type
        for i in xrange(len(directions)):
            self.config.directions.append(int(directions[i]))
        self.create_input_parameter(0, size * size * (3 + dim_num),
                                    [size, size, 3 + dim_num])
        #bias includes 3 kinds of peephole, 3+dim_num+2+dim_num
        self.create_bias_parameter(bias, size * (5 + 2 * dim_num))


@config_layer('gated_recurrent')
class GatedRecurrentLayer(LayerBase):
    def __init__(self,
                 name,
                 inputs,
                 reversed=False,
                 active_gate_type="sigmoid",
                 bias=True,
                 **xargs):
        super(GatedRecurrentLayer, self).__init__(name, 'gated_recurrent', 0,
                                                  inputs, **xargs)
        config_assert(
            len(self.inputs) == 1, 'GatedRecurrentLayer must have 1 input')
        input_layer = self.get_input_layer(0)
        #check input_layer.size is divided by 3
        config_assert(input_layer.size % 3 == 0, "size % 3 should be 0!")
        size = input_layer.size / 3
        self.set_layer_size(size)
        self.config.reversed = reversed
        self.config.active_gate_type = active_gate_type
        self.create_input_parameter(0, size * size * 3, [size, size * 3])
        self.create_bias_parameter(bias, size * 3)


@config_layer('gru_step')
class GruStepLayer(LayerBase):
    def __init__(self,
                 name,
                 size,
                 inputs,
                 active_gate_type="sigmoid",
                 bias=True,
                 **xargs):
        super(GruStepLayer, self).__init__(name, 'gru_step', size, inputs,
                                           **xargs)
        config_assert(len(self.inputs) == 2, 'GruStepLayer must have 2 input')
        input_layer0 = self.get_input_layer(0)
        input_layer1 = self.get_input_layer(1)
        config_assert(input_layer0.size == 3 * size,
                      'input_layer0.size != 3 * layer.size')
        config_assert(input_layer1.size == size,
                      'input_layer1.size != layer.size')
        self.config.active_gate_type = active_gate_type
        self.create_input_parameter(0, size * size * 3, [size, size * 3])
        self.create_bias_parameter(bias, size * 3)


'''
 A layer for calculating the cost of sequential conditional random field model.
 Example: CRFLayer(name="crf_cost", size=label_num,
                   inputs=["output", "label", "weight"])
          where "weight" is optional, one weight for each sequence
 @param coeff: weight of the layer
'''


@config_layer('crf')
class CRFLayer(LayerBase):
    def __init__(self, name, size, inputs, coeff=1.0, device=None):
        super(CRFLayer, self).__init__(name, 'crf', size, inputs, device=device)
        config_assert(2 <= len(self.inputs) <= 3,
                      'CRFLayer must have 2 or 3 inputs')
        self.create_input_parameter(0, size * (size + 2), [size, size + 2])
        self.config.coeff = coeff


'''
 A layer for calculating the decoding sequence of sequential conditional
 random field model.
 The decoding sequence is stored in output_.ids
 If a second input is provided, it is treated as the ground-truth label, and
 this layer will also calculate error, output_.value[i] is 1 for incorrect
 decoding or 0 for correct decoding
'''


@config_layer('crf_decoding')
class CRFDecodingLayer(LayerBase):
    def __init__(self, name, size, inputs, device=None):
        super(CRFDecodingLayer, self).__init__(
            name, 'crf_decoding', size, inputs, device=device)
        config_assert(
            len(self.inputs) <= 2,
            'CRFDecodingLayer cannot have more than 2 inputs')
        self.create_input_parameter(0, size * (size + 2), [size, size + 2])


@config_layer('ctc')
class CTCLayer(LayerBase):
    def __init__(self, name, size, inputs, norm_by_times=False, device=None):
        super(CTCLayer, self).__init__(name, 'ctc', size, inputs, device=device)
        self.config.norm_by_times = norm_by_times
        config_assert(len(self.inputs) == 2, 'CTCLayer must have 2 inputs')


@config_layer('warp_ctc')
class WarpCTCLayer(LayerBase):
    def __init__(self,
                 name,
                 size,
                 inputs,
                 blank=0,
                 norm_by_times=False,
                 device=None):
        super(WarpCTCLayer, self).__init__(
            name, 'warp_ctc', size=size, inputs=inputs, device=device)
        self.config.blank = blank
        self.config.norm_by_times = norm_by_times
        config_assert(len(self.inputs) == 2, 'WarpCTCLayer must have 2 inputs')
        input_layer = self.get_input_layer(0)
        config_assert(
            (input_layer.active_type == '' or
             input_layer.active_type == 'linear'),
            "Expecting the active_type of input layer to be linear or null")


@config_layer('recurrent_layer_group')
class RecurrentLayerGroup(LayerBase):
    def __init__(self, name, device=None):
        global g_pass_height_width
        g_pass_height_width = False
        super(RecurrentLayerGroup, self).__init__(
            name, 'recurrent_layer_group', 0, inputs=[], device=device)


# Deprecated, use a new layer specific class instead
@config_func
def Layer(name, type, **xargs):
    layers = {}
    layers.update(g_cost_map)
    layers.update(g_layer_type_map)
    layer_func = layers.get(type)
    config_assert(layer_func, "layer type '%s' not supported." % type)
    return layer_func(name, **xargs)


@config_func
def ParameterHook(type, **kwargs):
    if type == 'pruning':
        mask_filename = kwargs.get('mask_filename', None)
        assert mask_filename is not None
        hook = ParameterUpdaterHookConfig()
        hook.type = type
        hook.purning_mask_filename = mask_filename
        return hook
    else:
        return None


@config_func
def Parameter(name,
              size,
              device,
              dims,
              learning_rate=None,
              momentum=None,
              decay_rate=None,
              decay_rate_l1=None,
              initial_mean=None,
              initial_std=None,
              initial_strategy=None,
              initial_smart=None,
              num_batches_regularization=None,
              sparse_remote_update=None,
              sparse_update=None,
              gradient_clipping_threshold=None,
              sparse=None,
              format=None,
              need_compact=None,
              is_static=None,
              is_shared=None,
              update_hooks=None):

    config_assert(name not in g_parameter_map,
                  'Duplicated parameter name: ' + name)

    para = g_config.model_config.parameters.add()
    para.name = name
    para.size = size
    if device is not None:
        para.device = int(device)
    para.dims.extend(dims)

    if learning_rate is not None:
        para.learning_rate = float(learning_rate)

    momentum = default(momentum, g_default_momentum)
    if momentum is not None:
        para.momentum = float(momentum)

    config_assert(not momentum or not decay_rate_l1,
                  "momentum and decay_rate_l1 cannot both be non-zero")

    decay_rate = default(decay_rate, g_default_decay_rate)
    if decay_rate is not None:
        para.decay_rate = decay_rate

    if decay_rate_l1 is not None:
        para.decay_rate_l1 = decay_rate_l1
    para.initial_std = default(initial_std, g_default_initial_std)
    para.initial_mean = default(initial_mean, g_default_initial_mean)

    num_batches_regularization = default(num_batches_regularization,
                                         g_default_num_batches_regularization)
    if num_batches_regularization is not None:
        para.num_batches_regularization = int(num_batches_regularization)

    if sparse_remote_update is not None:
        para.sparse_remote_update = sparse_remote_update
        if sparse_remote_update:
            g_config.opt_config.use_sparse_remote_updater = True
    if sparse_update is not None:
        para.sparse_update = sparse_update
    gradient_clipping_threshold = default(gradient_clipping_threshold,
                                          g_default_gradient_clipping_threshold)
    if gradient_clipping_threshold is not None:
        para.gradient_clipping_threshold = gradient_clipping_threshold
    para.initial_strategy = default(initial_strategy,
                                    g_default_initial_strategy)
    para.initial_smart = default(initial_smart, g_default_initial_smart)
    if para.initial_smart:
        para.initial_mean = 0.
        if len(para.dims) != 0:
            para.initial_std = 1. / math.sqrt(para.dims[0])
        else:
            print(
                "Use initial_smart, but dims not set. Initial_smart may not be used in this layer"
            )
            traceback.print_exc()
            para.initial_std = 1. / math.sqrt(para.size)
    if g_default_compact_func is not None:
        sparse, format, need_compact = g_default_compact_func(para.name)

    if sparse is not None:
        para.is_sparse = sparse
    if format is not None:
        para.format = format
    if need_compact is not None:
        para.need_compact = need_compact
    if is_static is not None:
        para.is_static = is_static
    config_assert(not para.sparse_remote_update or not para.is_static,
                  "sparse_remote_update and is_static cannot both be true")
    if is_shared is not None:
        para.is_shared = is_shared

    update_hooks = default(update_hooks, g_default_update_hooks)

    if update_hooks is not None:
        if hasattr(update_hooks, '__call__'):
            update_hooks = update_hooks(para.name)

        if isinstance(update_hooks, list):
            for hook in update_hooks:
                para.update_hooks.extend([hook])
        else:
            para.update_hooks.extend(update_hooks)

    g_parameter_map[name] = para


@config_func
def default_initial_std(val):
    global g_default_initial_std
    g_default_initial_std = val


@config_func
def default_initial_mean(val):
    global g_default_initial_mean
    g_default_initial_mean = val


@config_func
def default_initial_strategy(val):
    global g_default_initial_strategy
    g_default_initial_strategy = val


@config_func
def default_initial_smart(val):
    global g_default_initial_smart
    g_default_initial_smart = val


@config_func
def default_momentum(val):
    global g_default_momentum
    g_default_momentum = val


@config_func
def default_decay_rate(val):
    global g_default_decay_rate
    g_default_decay_rate = val


@config_func
def default_num_batches_regularization(val):
    global g_default_num_batches_regularization
    g_default_num_batches_regularization = val


@config_func
def default_gradient_clipping_threshold(val):
    global g_default_gradient_clipping_threshold
    g_default_gradient_clipping_threshold = val


@config_func
def default_device(val):
    global g_default_device
    g_default_device = val


@config_func
def default_update_hooks(val):
    global g_default_update_hooks
    g_default_update_hooks = val


@config_func
def default_compact_func(val):
    global g_default_compact_func
    g_default_compact_func = val


def make_importer(config_dir, config_args):
    def Import(config_file, local_args={}):
        if not config_file.startswith('/'):
            config_file = config_dir + '/' + config_file
            g_config.config_files.append(config_file)
        execfile(config_file,
                 make_config_environment(config_file, config_args), local_args)

    return Import


settings = dict(
    batch_size=None,
    mini_batch_size=None,
    algorithm='async_sgd',
    async_lagged_grad_discard_ratio=1.5,
    learning_method='momentum',
    num_batches_per_send_parameter=None,
    num_batches_per_get_parameter=None,
    center_parameter_update_method=None,
    learning_rate=1.,
    learning_rate_decay_a=0.,
    learning_rate_decay_b=0.,
    learning_rate_schedule='poly',
    learning_rate_args='',
    l1weight=0.1,
    l2weight=0.,
    l2weight_zero_iter=0,
    c1=0.0001,
    backoff=0.5,
    owlqn_steps=10,
    max_backoff=5,
    average_window=0,
    do_average_in_cpu=False,
    max_average_window=None,
    ada_epsilon=1e-6,
    ada_rou=0.95,
    delta_add_rate=1.0,
    shrink_parameter_value=0,
    adam_beta1=0.9,
    adam_beta2=0.999,
    adam_epsilon=1e-8, )

settings_deprecated = dict(usage_ratio=1., )

trainer_settings = dict(
    save_dir="./output/model",
    init_model_path=None,
    start_pass=0, )


@config_func
def Settings(**args):
    for k, v in args.iteritems():
        if k == "usage_ratio":
            logger.warning(
                "Deprecated: define usage_ratio in DataConfig instead")
            if g_config.HasField("data_config"):
                g_config.data_config.__setattr__(k, v)
            settings_deprecated[k] = v
            continue
        elif k in settings:
            settings[k] = v
        elif k in trainer_settings:
            trainer_settings[k] = v
        else:
            logger.fatal('Unkown setting: %s' % k)


@config_func
def cluster_config(**args):
    pass


@config_func
def EnableSubmodelSuffix(flag=True):
    """
    If enabled, the layer and evaluator names in submodel will be automatically
    appended with @submodel_name
    """
    global g_add_submodel_suffix
    g_add_submodel_suffix = flag


def make_config_environment(config_file, config_args):
    def make_setter(k):
        def setter(v):
            logger.fatal("Obsolete: use Settings(%s=%s, ...) instead" % (k, v))

        return setter

    funcs = {}
    funcs.update(g_config_funcs)

    for k in settings.iterkeys():
        funcs[k] = make_setter(k)
    for k in settings_deprecated.iterkeys():
        funcs[k] = make_setter(k)
    config_dir = os.path.dirname(config_file)
    if not config_dir:
        config_dir = '.'

    funcs.update(
        Import=make_importer(config_dir, config_args),
        get_config_arg=make_get_config_arg(config_args), )

    funcs.update(g_extended_config_funcs)

    return funcs


def make_get_config_arg(config_args):
    def get_config_arg(name, type, default=None):
        if type == bool:
            s = config_args.get(name)
            if not s:
                return default
            if s == 'True' or s == '1' or s == 'true':
                return True
            if s == 'False' or s == '0' or s == 'false':
                return False
            raise ValueError('Value of config_arg %s is not boolean' % name)
        else:
            return type(config_args.get(name, default))

    return get_config_arg


def importlib(name):
    __import__(name)
    return sys.modules[name]


def find_caller():
    stack = traceback.extract_stack()
    for s in stack[-4::-1]:
        if not s[0].endswith('config_parser.py'):
            return s[0], s[1], s[2]
    return "(unknown file)", 0, "(unknown function)"


def my_fatal(s):
    logger.critical(s)
    raise Exception()


_parse_config_hooks = set()


def register_parse_config_hook(f):
    """
    Register a hook function for parse_config. parse_config will invoke the hook
    at the beginning of parse. This make it possible to reset global state for
    for constructing the model.
    """
    _parse_config_hooks.add(f)


def update_g_config():
    '''
    Update g_config after execute config_file or config_functions.
    '''
    for k, v in settings.iteritems():
        if v is None:
            continue
        g_config.opt_config.__setattr__(k, v)

    for k, v in trainer_settings.iteritems():
        if v is None:
            continue
        g_config.__setattr__(k, v)

    for name in g_config.model_config.input_layer_names:
        assert name in g_layer_map, \
            'input name "%s" does not correspond to a layer name' % name
        assert (g_layer_map[name].type == "data" or g_layer_map[name].type == "data_trim"), \
            'The type of input layer "%s" is not "data"' % name
    for name in g_config.model_config.output_layer_names:
        assert name in g_layer_map, \
            'input name "%s" does not correspond to a layer name' % name
    return g_config


def parse_config(trainer_config, config_arg_str):
    '''
    @param trainer_config: can be a string of config file name or a function name
    with config logic
    @param config_arg_str: a string of the form var1=val1,var2=val2. It will be
    passed to config script as a dictionary CONFIG_ARGS
    '''
    init_config_environment()
    for hook in _parse_config_hooks:
        hook()

    config_args = {}

    logger.findCaller = find_caller
    logger.fatal = my_fatal

    g_config.model_config.type = "nn"
    if config_arg_str:
        config_args = dict([f.split('=') for f in config_arg_str.split(',')])

    global g_command_config_args
    g_command_config_args.update(config_args)

    extension_module_name = config_args.get('extension_module_name')
    if extension_module_name:
        global g_extended_config_funcs
        extension_module = importlib(extension_module_name)
        g_extended_config_funcs = extension_module.get_config_funcs(g_config)

    g_config.model_config.type = 'nn'

    global g_current_submodel, g_root_submodel
    g_root_submodel = g_config.model_config.sub_models.add()
    g_root_submodel.name = 'root'
    g_root_submodel.is_recurrent_layer_group = False
    g_current_submodel = g_root_submodel

    if hasattr(trainer_config, '__call__'):
        trainer_config.func_globals.update(
            make_config_environment("", config_args))
        trainer_config()
    else:
        execfile(trainer_config,
                 make_config_environment(trainer_config, config_args))

    return update_g_config()


def parse_config_and_serialize(trainer_config, config_arg_str):
    try:
        config = parse_config(trainer_config, config_arg_str)
        #logger.info(config)
        return config.SerializeToString()
    except:
        traceback.print_exc()
        raise


if __name__ == '__main__':
    try:
        config = parse_config(sys.argv[1], '')
        config.SerializeToString()
        __real_print__(str(config))
    except:
        traceback.print_exc()
        raise<|MERGE_RESOLUTION|>--- conflicted
+++ resolved
@@ -1825,11 +1825,7 @@
 
 @config_layer('pool')
 class PoolLayer(LayerBase):
-<<<<<<< HEAD
-    def __init__(self, name, inputs, **xargs):
-=======
     def __init__(self, name, inputs, ceil_mode=True, **xargs):
->>>>>>> 79e95c1f
         super(PoolLayer, self).__init__(name, 'pool', 0, inputs=inputs, **xargs)
         for input_index in xrange(len(self.inputs)):
             input_layer = self.get_input_layer(input_index)
