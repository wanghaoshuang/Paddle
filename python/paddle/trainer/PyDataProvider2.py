# Copyright (c) 2016 PaddlePaddle Authors. All Rights Reserved
#
# Licensed under the Apache License, Version 2.0 (the "License");
# you may not use this file except in compliance with the License.
# You may obtain a copy of the License at
#
#     http://www.apache.org/licenses/LICENSE-2.0
#
# Unless required by applicable law or agreed to in writing, software
# distributed under the License is distributed on an "AS IS" BASIS,
# WITHOUT WARRANTIES OR CONDITIONS OF ANY KIND, either express or implied.
# See the License for the specific language governing permissions and
# limitations under the License.

import cPickle
import logging
import collections
import functools
import itertools

logging.basicConfig(format="[%(levelname)s %(asctime)s %(filename)s:%(lineno)s]"
                    " %(message)s")


class SequenceType(object):
    NO_SEQUENCE = 0
    SEQUENCE = 1
    SUB_SEQUENCE = 2


# TODO(yuyang18): Add string data type here.
class DataType(object):
    Dense = 0
    SparseNonValue = 1
    SparseValue = 2
    Index = 3
    MultiIndex = 4


class CacheType(object):
    NO_CACHE = 0  # No cache at all

    # First pass, read data from python.  And store them in memory. Read from
    # memory during rest passes.
    CACHE_PASS_IN_MEM = 1


class InputType(object):
    """
    InputType is the base class for paddle input types.

    ..  note::

        this is a base class, and should never be used by user.

    :param dim: dimension of input. If the input is an integer, it means the
                value range. Otherwise, it means the size of layer.
    :type dim: int
    :param seq_type: sequence type of input. 0 means it is not a sequence. 1
                     means it is a variable length sequence. 2 means it is a
                     nested sequence.
    :type seq_type: int
    :param type: data type of input.
    :type type: int
    """
    __slots__ = ['dim', 'seq_type', 'type']

    def __init__(self, dim, seq_type, tp):
        self.dim = dim
        self.seq_type = seq_type
        self.type = tp


def dense_slot(dim, seq_type=SequenceType.NO_SEQUENCE):
    """
    Dense Array. It means the input feature is dense array with float type.
    For example, if the input is an image with 28*28 pixels, the input of
    Paddle neural network could be a dense vector with dimension 784 or a
    numpy array with shape (28, 28).

    For the 2-D convolution operation, each sample in one mini-batch must have
    the similarly size in PaddlePaddle now. But, it supports variable-dimension
    feature across mini-batch. For the variable-dimension, the param dim is not
    used. While the data reader must yield numpy array and the data feeder will
    set the data shape correctly.

    :param dim: dimension of this vector.
    :type dim: int
    :param seq_type: sequence type of input.
    :type seq_type: int
    :return: An input type object.
    :rtype: InputType
    """
    return InputType(dim, seq_type, DataType.Dense)


def sparse_non_value_slot(dim, seq_type=SequenceType.NO_SEQUENCE):
    """
    Sparse binary vector. It means the input feature is a sparse vector and the
    every element in this vector is either zero or one.

    :param dim: dimension of this vector.
    :type dim: int
    :param seq_type: sequence type of this input.
    :type seq_type: int
    :return: An input type object.
    :rtype: InputType
    """
    return InputType(dim, seq_type, DataType.SparseNonValue)


def sparse_value_slot(dim, seq_type=SequenceType.NO_SEQUENCE):
    """
    Sparse vector. It means the input feature is a sparse vector. Most of the
    elements in this vector are zero, others could be any float value.

    :param dim: dimension of this vector.
    :type dim: int
    :param seq_type: sequence type of this input.
    :type seq_type: int
    :return: An input type object.
    :rtype: InputType
    """
    return InputType(dim, seq_type, DataType.SparseValue)


def index_slot(value_range, seq_type=SequenceType.NO_SEQUENCE):
    """
    Data type of integer.

    :param seq_type: sequence type of this input.
    :type seq_type: int
    :param value_range: range of this integer.
    :type value_range: int
    :return: An input type object
    :rtype: InputType
    """
    return InputType(value_range, seq_type, DataType.Index)


dense_vector = dense_slot
sparse_binary_vector = sparse_non_value_slot
sparse_vector = sparse_value_slot
integer_value = index_slot

<<<<<<< HEAD
# integer_values can be used for pixel classification
integer_values = multi_index_slot
=======
# dense_array can be used for variable-length input feature.
# Each feature is not a vector, but a multi-dimensional array.
dense_array = dense_slot
>>>>>>> e8304bd9


def dense_vector_sequence(dim):
    """
    Data type of a sequence of dense vector.

    :param dim: dimension of dense vector.
    :type dim: int
    :return: An input type object
    :rtype: InputType
    """
    return dense_vector(dim, seq_type=SequenceType.SEQUENCE)


def dense_vector_sub_sequence(dim):
    return dense_vector(dim, seq_type=SequenceType.SUB_SEQUENCE)


def sparse_binary_vector_sequence(dim):
    """
    Data type of a sequence of sparse vector, which every element is either zero
     or one.

    :param dim: dimension of sparse vector.
    :type dim: int
    :return: An input type object
    :rtype: InputType
    """
    return sparse_binary_vector(dim, seq_type=SequenceType.SEQUENCE)


def sparse_binary_vector_sub_sequence(dim):
    return sparse_binary_vector(dim, seq_type=SequenceType.SUB_SEQUENCE)


def sparse_vector_sequence(dim):
    """
    Data type of a sequence of sparse vector, which most elements are zero,
    others could be any float value.

    :param dim: dimension of sparse vector.
    :type dim: int
    :return: An input type object
    :rtype: InputType
    """
    return sparse_vector(dim, seq_type=SequenceType.SEQUENCE)


def sparse_vector_sub_sequence(dim):
    return sparse_vector(dim, seq_type=SequenceType.SUB_SEQUENCE)


def integer_value_sequence(value_range):
    """
    Data type of a sequence of integer.

    :param value_range: range of each element.
    :type value_range: int
    """
    return integer_value(value_range, seq_type=SequenceType.SEQUENCE)


def integer_value_sub_sequence(dim):
    return integer_value(dim, seq_type=SequenceType.SUB_SEQUENCE)


integer_sequence = integer_value_sequence


class SingleSlotWrapper(object):
    def __init__(self, generator):
        self.generator = generator

    def __call__(self, obj, filename):
        for item in self.generator(obj, filename):
            if isinstance(item, dict):
                yield item
            else:
                yield [item]


class InputOrderWrapper(object):
    def __init__(self, generator, input_order):
        self.generator = generator
        self.input_order = input_order

    def __call__(self, obj, filename):
        for item in self.generator(obj, filename):
            if isinstance(item, dict):
                yield [
                    item.get(input_name, None)
                    for input_name in self.input_order
                ]
            else:
                yield item


class CheckWrapper(object):
    def __init__(self, generator, input_types, check_fail_continue, logger):
        self.generator = generator
        self.input_types = input_types
        self.check_fail_continue = check_fail_continue
        self.logger = logger

    def __call__(self, obj, filename):
        for items in self.generator(obj, filename):
            try:
                assert len(items) == len(self.input_types)
                assert len(filter(lambda x: x is None, items)) == 0
                for item, input_type in itertools.izip(items, self.input_types):
                    callback = functools.partial(CheckWrapper.loop_callback,
                                                 input_type)

                    for _ in xrange(input_type.seq_type):
                        callback = functools.partial(CheckWrapper.loop_check,
                                                     callback)
                    callback(item)

                yield items
            except AssertionError as e:
                self.logger.warning(
                    "Item (%s) is not fit the input type with error %s" %
                    (repr(item), repr(e)))

                if self.check_fail_continue:
                    continue
                else:
                    raise

    @staticmethod
    def loop_callback(input_type, each):
        assert isinstance(input_type, InputType)
        if input_type.type == DataType.Dense:
            assert isinstance(each, collections.Sequence)
            for d in each:
                assert isinstance(d, float)
            assert len(each) == input_type.dim
        elif input_type.type == DataType.Index:
            assert isinstance(each, int)
            assert each < input_type.dim
        elif input_type.type == DataType.SparseNonValue \
                or input_type.type == DataType.SparseValue:
            assert isinstance(each, collections.Sequence)
            sparse_id = set()
            for k in each:
                if input_type.type == DataType.SparseValue:
                    k, v = k
                    assert isinstance(v, float)
                assert isinstance(k, int)
                assert k < input_type.dim
                sparse_id.add(k)
            assert len(sparse_id) == len(each)
        else:
            raise RuntimeError("Not support input type")

    @staticmethod
    def loop_check(callback, item):
        for each in item:
            callback(each)


class CheckInputTypeWrapper(object):
    def __init__(self, generator, input_types, logger):
        self.generator = generator
        self.input_types = input_types
        self.logger = logger

    def __call__(self, obj, filename):
        for items in self.generator(obj, filename):
            try:
                # dict type is required for input_types when item is dict type
                assert (isinstance(items, dict) and \
                        not isinstance(self.input_types, dict))==False
                yield items
            except AssertionError as e:
                self.logger.error(
                    "%s type is required for input type but got %s" %
                    (repr(type(items)), repr(type(self.input_types))))
                raise


def provider(input_types=None,
             should_shuffle=None,
             pool_size=-1,
             min_pool_size=-1,
             can_over_batch_size=True,
             calc_batch_size=None,
             cache=CacheType.NO_CACHE,
             check=False,
             check_fail_continue=False,
             init_hook=None,
             **outter_kwargs):
    """
    Provider decorator. Use it to make a function into PyDataProvider2 object.
    In this function, user only need to get each sample for some train/test
    file.

    The basic usage is:

    ..  code-block:: python

        @provider(some data provider config here...)
        def process(settings, file_name):
            while not at end of file_name:
                sample = readOneSampleFromFile(file_name)
                yield sample.

    The configuration of data provider should be setup by\:

    :param input_types: Specify the input types, can also be set in init_hook.
                        It could be a list of InputType object. For example,
                        input_types=[dense_vector(9), integer_value(2)]. Or user
                        can set a dict of InputType object, which key is
                        data_layer's name. For example, input_types=\
                        {'img': img_features, 'label': label}. when using dict of
                        InputType, user could yield a dict of feature values, which
                        key is also data_layer's name.

    :type input_types: list|tuple|dict

    :param should_shuffle: True if data should shuffle. Pass None means shuffle
                           when is training and not to shuffle when is testing.
    :type should_shuffle: bool

    :param pool_size: Max number of sample in data pool.
    :type pool_size: int

    :param min_pool_size: Set minimal sample in data pool. The PaddlePaddle will
                          random pick sample in pool. So the min_pool_size
                          effect the randomize of data.
    :type min_pool_size: int

    :param can_over_batch_size: True if paddle can return a mini-batch larger
                                than batch size in settings. It is useful when
                                custom calculate one sample's batch_size.

                                It is very danger to set it to false and use
                                calc_batch_size together. Default is true.
    :type can_over_batch_size: bool

    :param calc_batch_size: a method to calculate each sample's batch size.
                            Default each sample's batch size is 1. But to you
                            can customize each sample's batch size.
    :type calc_batch_size: callable

    :param cache: Cache strategy of Data Provider. Default is CacheType.NO_CACHE
    :type cache: int

    :param init_hook: Initialize hook. Useful when data provider need load some
                      external data like dictionary. The parameter is
                      (settings, file_list, \*\*kwargs).

                      - settings. It is the global settings object. User can set
                        settings.input_types here.
                      - file_list. All file names for passed to data provider.
                      - is_train. Is this data provider used for training or not.
                      - kwargs. Other keyword arguments passed from
                        trainer_config's args parameter.
    :type init_hook: callable

    :param check: Check the yield data format is as same as input_types. Enable
                  this will make data provide process slow but it is very useful
                  for debug. Default is disabled.
    :type check: bool

    :param check_fail_continue: Continue train or not when check failed. Just
                                drop the wrong format data when it is True. Has
                                no effect when check set to False.
    :type check_fail_continue: bool
    """

    def __wrapper__(generator):
        class DataProvider(object):
            def __init__(self, file_list, **kwargs):
                self.logger = logging.getLogger("")
                self.logger.setLevel(logging.INFO)
                self.input_types = None
                self.should_shuffle = should_shuffle

                true_table = [1, 't', 'true', 'on']
                false_table = [0, 'f', 'false', 'off']
                if not isinstance(self.should_shuffle, bool) and \
                                self.should_shuffle is not None:

                    if isinstance(self.should_shuffle, basestring):
                        self.should_shuffle = self.should_shuffle.lower()

                    if self.should_shuffle in true_table:
                        self.should_shuffle = True
                    elif self.should_shuffle in false_table:
                        self.should_shuffle = False
                    else:
                        self.logger.warning(
                            "Could not recognize should_shuffle (%s), "
                            "just use default value of should_shuffle."
                            " Please set should_shuffle to bool value or "
                            "something in %s" %
                            (repr(self.should_shuffle),
                             repr(true_table + false_table)))
                        self.should_shuffle = None

                self.pool_size = pool_size
                self.can_over_batch_size = can_over_batch_size
                self.calc_batch_size = calc_batch_size
                self.file_list = file_list
                self.generator = generator
                self.cache = cache
                self.min_pool_size = min_pool_size
                self.input_order = kwargs['input_order']
                self.check = check
                if init_hook is not None:
                    init_hook(self, file_list=file_list, **kwargs)

                if 'slots' in outter_kwargs:
                    self.logger.warning('setting slots value is deprecated, '
                                        'please use input_types instead.')
                    self.slots = outter_kwargs['slots']
                if input_types is not None:
                    self.slots = input_types

                if self.input_types is not None:
                    self.slots = self.input_types

                assert self.slots is not None, \
                    "Data Provider's input_types must be set"
                assert self.generator is not None

                use_dynamic_order = False
                if isinstance(self.slots, dict):  # reorder input_types
                    self.slots = [self.slots[ipt] for ipt in self.input_order]
                    use_dynamic_order = True

                if len(self.slots) == 1:
                    self.generator = SingleSlotWrapper(self.generator)

                if use_dynamic_order:
                    self.generator = InputOrderWrapper(self.generator,
                                                       self.input_order)
                else:
                    self.generator = CheckInputTypeWrapper(
                        self.generator, self.slots, self.logger)
                if self.check:
                    self.generator = CheckWrapper(self.generator, self.slots,
                                                  check_fail_continue,
                                                  self.logger)

        return DataProvider

    return __wrapper__


def deserialize_args(args):
    """
    Internal use only.
    :param args:
    :return:
    """
    return cPickle.loads(args)<|MERGE_RESOLUTION|>--- conflicted
+++ resolved
@@ -143,14 +143,11 @@
 sparse_vector = sparse_value_slot
 integer_value = index_slot
 
-<<<<<<< HEAD
 # integer_values can be used for pixel classification
 integer_values = multi_index_slot
-=======
 # dense_array can be used for variable-length input feature.
 # Each feature is not a vector, but a multi-dimensional array.
 dense_array = dense_slot
->>>>>>> e8304bd9
 
 
 def dense_vector_sequence(dim):
