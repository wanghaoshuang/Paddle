--- conflicted
+++ resolved
@@ -78,23 +78,15 @@
         batch_id = 0
         s_time = time.time()
         for data in self.eval_reader():
-<<<<<<< HEAD
-            result = self.executor.run(self.eval_graph, data=data)
-=======
             result = self.executor.run(eval_graph, data=data)
->>>>>>> 38272f25
             result = [np.mean(r) for r in result]
             results.append(result)
             if batch_id % 20 == 0:
                 e_time = time.time()
                 logger.info("time: {:.2f}s; batch[{}] eval: {}={}".format(
                     e_time - s_time, batch_id,
-<<<<<<< HEAD
                     self.eval_graph.out_nodes.keys(
                     ), [round(r, 2) for r in result]))
-=======
-                    self.eval_graph.out_nodes.keys(), result))
->>>>>>> 38272f25
                 s_time = time.time()
             batch_id += 1
         result = np.mean(np.array(results), axis=0)
