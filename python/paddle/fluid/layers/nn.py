# Copyright (c) 2018 PaddlePaddle Authors. All Rights Reserved.
#
# Licensed under the Apache License, Version 2.0 (the "License");
# you may not use this file except in compliance with the License.
# You may obtain a copy of the License at
#
#     http://www.apache.org/licenses/LICENSE-2.0
#
# Unless required by applicable law or agreed to in writing, software
# distributed under the License is distributed on an "AS IS" BASIS,
# WITHOUT WARRANTIES OR CONDITIONS OF ANY KIND, either express or implied.
# See the License for the specific language governing permissions and
# limitations under the License.
"""
All layers just related to the neural network.
"""

from __future__ import print_function

import numpy as np
from ..layer_helper import LayerHelper
from ..initializer import Normal, Constant
from ..framework import Variable
from ..param_attr import ParamAttr
from .layer_function_generator import autodoc, templatedoc
from .tensor import concat
from . import utils
from .. import unique_name
from functools import reduce

__all__ = [
    'fc',
    'embedding',
    'dynamic_lstm',
    'dynamic_lstmp',
    'dynamic_gru',
    'gru_unit',
    'linear_chain_crf',
    'crf_decoding',
    'cos_sim',
    'cross_entropy',
    'square_error_cost',
    'chunk_eval',
    'sequence_conv',
    'conv2d',
    'conv3d',
    'sequence_pool',
    'sequence_softmax',
    'softmax',
    'pool2d',
    'pool3d',
    'batch_norm',
    'beam_search_decode',
    'conv2d_transpose',
    'conv3d_transpose',
    'sequence_expand',
    'sequence_pad',
    'lstm_unit',
    'reduce_sum',
    'reduce_mean',
    'reduce_max',
    'reduce_min',
    'reduce_prod',
    'sequence_first_step',
    'sequence_last_step',
    'dropout',
    'split',
    'ctc_greedy_decoder',
    'edit_distance',
    'l2_normalize',
    'matmul',
    'topk',
    'warpctc',
    'sequence_reshape',
    'transpose',
    'im2sequence',
    'nce',
    'hsigmoid',
    'beam_search',
    'row_conv',
    'multiplex',
    'layer_norm',
    'softmax_with_cross_entropy',
    'smooth_l1',
    'one_hot',
    'autoincreased_step_counter',
    'reshape',
    'lod_reset',
    'lrn',
    'pad',
    'pad_constant_like',
    'label_smooth',
    'roi_pool',
    'dice_loss',
    'image_resize',
    'image_resize_short',
    'resize_bilinear',
    'gather',
    'scatter',
    'random_crop',
    'mean_iou',
    'relu',
    'log',
    'crop',
    'rank_loss',
    'prelu',
    'flatten',
    'sequence_mask',
    'stack',
<<<<<<< HEAD
    'pad2d',
=======
    'unstack',
>>>>>>> 515a756a
]


def fc(input,
       size,
       num_flatten_dims=1,
       param_attr=None,
       bias_attr=None,
       use_mkldnn=False,
       act=None,
       is_test=False,
       name=None):
    """
    **Fully Connected Layer**

    This function creates a fully connected layer in the network. It can take
    multiple tensors as its inputs. It creates a variable called weights for
    each input tensor, which represents a fully connected weight matrix from
    each input unit to each output unit. The fully connected layer multiplies
    each input tensor with its coresponding weight to produce an output Tensor.
    If multiple input tensors are given, the results of multiple multiplications
    will be sumed up. If bias_attr is not None, a bias variable will be created
    and added to the output. Finally, if activation is not None, it will be applied
    to the output as well.

    This process can be formulated as follows:

    .. math::

        Out = Act({\sum_{i=0}^{N-1}X_iW_i + b})

    In the above equation:

    * :math:`N`: Number of the input.
    * :math:`X_i`: The input tensor.
    * :math:`W`: The weights created by this layer.
    * :math:`b`: The bias parameter created by this layer (if needed).
    * :math:`Act`: The activation function.
    * :math:`Out`: The output tensor.

    Args:
        input (Variable|list of Variable): The input tensor(s) of this layer, and the dimension of
            the input tensor(s) is at least 2.
        size(int): The number of output units in this layer.
        num_flatten_dims (int, default 1): The fc layer can accept an input tensor with more than
            two dimensions. If this happens, the multidimensional tensor will first be flattened
            into a 2-dimensional matrix. The parameter `num_flatten_dims` determines how the input
            tensor is flattened: the first `num_flatten_dims` (inclusive, index starts from 1)
            dimensions will be flatten to form the first dimension of the final matrix (height of
            the matrix), and the rest `rank(X) - num_flatten_dims` dimensions are flattened to
            form the second dimension of the final matrix (width of the matrix). For example, suppose
            `X` is a 6-dimensional tensor with a shape [2, 3, 4, 5, 6], and `num_flatten_dims` = 3.
            Then, the flattened matrix will have a shape [2 x 3 x 4, 5 x 6] = [24, 30].
        param_attr (ParamAttr|list of ParamAttr, default None): The parameter attribute for learnable
            parameters/weights of this layer.
        bias_attr (ParamAttr|list of ParamAttr, default None): The parameter attribute for the bias
            of this layer. If it is set to False, no bias will be added to the output units.
            If it is set to None, the bias is initialized zero. Default: None.
        act (str, default None): Activation to be applied to the output of this layer.
        is_test(bool): A flag indicating whether execution is in test phase.
        use_mkldnn(bool): Use mkldnn kernel or not, it is valid only when the mkldnn
            library is installed. Default: False
        name (str, default None): The name of this layer.

    Returns:
        Variable: The transformation result.

    Raises:
        ValueError: If rank of the input tensor is less than 2.

    Examples:
        .. code-block:: python

          data = fluid.layers.data(name="data", shape=[32, 32], dtype="float32")
          fc = fluid.layers.fc(input=data, size=1000, act="tanh")
    """

    helper = LayerHelper("fc", **locals())

    dtype = helper.input_dtype()

    mul_results = []
    for input_var, param_attr in helper.iter_inputs_and_params():
        input_shape = input_var.shape
        param_shape = [
            reduce(lambda a, b: a * b, input_shape[num_flatten_dims:], 1)
        ] + [size]

        w = helper.create_parameter(
            attr=param_attr, shape=param_shape, dtype=dtype, is_bias=False)
        tmp = helper.create_tmp_variable(dtype)
        helper.append_op(
            type="mul",
            inputs={"X": input_var,
                    "Y": w},
            outputs={"Out": tmp},
            attrs={"x_num_col_dims": num_flatten_dims,
                   "y_num_col_dims": 1})
        mul_results.append(tmp)

    if len(mul_results) == 1:
        pre_bias = mul_results[0]
    else:
        pre_bias = helper.create_tmp_variable(dtype)
        helper.append_op(
            type="sum",
            inputs={"X": mul_results},
            outputs={"Out": pre_bias},
            attrs={"use_mkldnn": use_mkldnn})
    # add bias
    pre_activation = helper.append_bias_op(pre_bias, dim_start=num_flatten_dims)
    # add activation
    return helper.append_activation(pre_activation)


def embedding(input,
              size,
              is_sparse=False,
              is_distributed=False,
              padding_idx=None,
              param_attr=None,
              dtype='float32'):
    """
    **Embedding Layer**

    This layer is used to lookup embeddings of IDs, provided by :attr:`input`, in
    a lookup table. The result of this lookup is the embedding of each ID in the
    :attr:`input`.

    All the input variables are passed in as local variables to the LayerHelper
    constructor.

    Args:
        input(Variable): The tensor variable containing the IDs.
        size(tuple|list): The shape of the look up table parameter. It should
            have two elements which indicate the size of the dictionary of
            embeddings and the size of each embedding vector respectively.
        is_sparse(bool): The flag indicating whether to use sparse update.
        is_distributed(bool): Whether to run lookup table from remote parameter server.
        padding_idx(int|long|None): If :attr:`None`, it makes no effect to lookup.
            Otherwise the given :attr:`padding_idx` indicates padding the output
            with zeros whenever lookup encounters it in :attr:`input`. If
            :math:`padding_idx < 0`, the :attr:`padding_idx` to use in lookup is
            :math:`size[0] + dim`.
        param_attr(ParamAttr): Parameters for this layer
        dtype(np.dtype|core.VarDesc.VarType|str): The type of data : float32, float_16, int etc

    Returns:
        Variable: The tensor variable storing the embeddings of the \
                  supplied inputs.

    Examples:
        .. code-block:: python

          dict_size = len(dataset.ids)
          data = fluid.layers.data(name='ids', shape=[32, 32], dtype='float32')
          fc = fluid.layers.embedding(input=data, size=[dict_size, 16])
    """

    helper = LayerHelper('embedding', **locals())
    w = helper.create_parameter(
        attr=helper.param_attr, shape=size, dtype=dtype, is_bias=False)
    tmp = helper.create_tmp_variable(dtype)
    padding_idx = -1 if padding_idx is None else padding_idx if padding_idx >= 0 else (
        size[0] + padding_idx)
    helper.append_op(
        type='lookup_table',
        inputs={'Ids': input,
                'W': w},
        outputs={'Out': tmp},
        attrs={
            'is_sparse': is_sparse,
            'is_distributed': is_distributed,
            'padding_idx': padding_idx
        })
    return tmp


@templatedoc(op_type="lstm")
def dynamic_lstm(input,
                 size,
                 h_0=None,
                 c_0=None,
                 param_attr=None,
                 bias_attr=None,
                 use_peepholes=True,
                 is_reverse=False,
                 gate_activation='sigmoid',
                 cell_activation='tanh',
                 candidate_activation='tanh',
                 dtype='float32',
                 name=None):
    """
    ${comment}

    Args:
        input (Variable): ${input_comment}
        size (int): 4 * hidden size.
        h_0(Variable): The initial hidden state is an optional input, default is zero.
                       This is a tensor with shape (N x D), where N is the
                       batch size and D is the hidden size.
        c_0(Variable): The initial cell state is an optional input, default is zero.
                       This is a tensor with shape (N x D), where N is the
                       batch size. `h_0` and `c_0` can be NULL but only at the same time.

        param_attr(ParamAttr|None): The parameter attribute for the learnable
                               hidden-hidden weights.

                               - Weights = {:math:`W_{ch}, W_{ih}, \
                                                W_{fh}, W_{oh}`}
                               - The shape is (D x 4D), where D is the hidden
                                 size.
        bias_attr (ParamAttr|None): The bias attribute for the learnable bias
                              weights, which contains two parts, input-hidden
                              bias weights and peephole connections weights if
                              setting `use_peepholes` to `True`.

                              1. `use_peepholes = False`
                                 - Biases = {:math:`b_c, b_i, b_f, b_o`}.
                                 - The shape is (1 x 4D).
                              2. `use_peepholes = True`
                                 - Biases = { :math:`b_c, b_i, b_f, b_o, W_{ic}, \
                                                 W_{fc}, W_{oc}`}.
                                 - The shape is (1 x 7D).
        use_peepholes (bool): ${use_peepholes_comment}
        is_reverse (bool): ${is_reverse_comment}
        gate_activation (str): ${gate_activation_comment}
        cell_activation (str): ${cell_activation_comment}
        candidate_activation (str): ${candidate_activation_comment}
        dtype (str): Data type. Choices = ["float32", "float64"], default "float32".
        name (str|None): A name for this layer(optional). If set None, the layer
                         will be named automatically.

    Returns:
        tuple: The hidden state, and cell state of LSTM. The shape of both \
        is (T x D), and lod is the same with the `input`.

    Examples:
        .. code-block:: python

            hidden_dim = 512
            forward_proj = fluid.layers.fc(input=input_seq, size=hidden_dim * 4,
                                           act=None, bias_attr=None)
            forward, _ = fluid.layers.dynamic_lstm(
                input=forward_proj, size=hidden_dim * 4, use_peepholes=False)
    """

    helper = LayerHelper('lstm', **locals())
    size = size // 4
    weight = helper.create_parameter(
        attr=helper.param_attr, shape=[size, 4 * size], dtype=dtype)
    bias_size = [1, 7 * size]
    if not use_peepholes:
        bias_size[1] = 4 * size
    bias = helper.create_parameter(
        attr=helper.bias_attr, shape=bias_size, dtype=dtype, is_bias=True)

    hidden = helper.create_tmp_variable(dtype)
    cell = helper.create_tmp_variable(dtype)
    batch_gate = helper.create_tmp_variable(dtype)
    batch_cell_pre_act = helper.create_tmp_variable(dtype)
    inputs = {'Input': input, 'Weight': weight, 'Bias': bias}
    batch_size = input.shape[0]
    if h_0:
        assert h_0.shape == (batch_size, size), \
            'The shape of h0 should be (batch_size, %d)' % size
        inputs['H0'] = h_0
    if c_0:
        assert c_0.shape == (batch_size, size), \
            'The shape of c0 should be (batch_size, %d)' % size
        inputs['C0'] = c_0

    helper.append_op(
        type='lstm',
        inputs=inputs,
        outputs={
            'Hidden': hidden,
            'Cell': cell,
            'BatchGate': batch_gate,
            'BatchCellPreAct': batch_cell_pre_act
        },
        attrs={
            'use_peepholes': use_peepholes,
            'is_reverse': is_reverse,
            'gate_activation': gate_activation,
            'cell_activation': cell_activation,
            'candidate_activation': candidate_activation
        })
    return hidden, cell


def dynamic_lstmp(input,
                  size,
                  proj_size,
                  param_attr=None,
                  bias_attr=None,
                  use_peepholes=True,
                  is_reverse=False,
                  gate_activation='sigmoid',
                  cell_activation='tanh',
                  candidate_activation='tanh',
                  proj_activation='tanh',
                  dtype='float32',
                  name=None):
    """
    **Dynamic LSTMP Layer**

    LSTMP (LSTM with recurrent projection) layer has a separate projection
    layer after the LSTM layer, projecting the original hidden state to a
    lower-dimensional one, which is proposed to reduce the number of total
    parameters and furthermore computational complexity for the LSTM,
    espeacially for the case that the size of output units is relative
    large (https://research.google.com/pubs/archive/43905.pdf).

    The formula is as follows:

    .. math::

        i_t & = \sigma(W_{ix}x_{t} + W_{ir}r_{t-1} + W_{ic}c_{t-1} + b_i)

        f_t & = \sigma(W_{fx}x_{t} + W_{fr}r_{t-1} + W_{fc}c_{t-1} + b_f)

        \\tilde{c_t} & = act_g(W_{cx}x_t + W_{cr}r_{t-1} + b_c)

        o_t & = \sigma(W_{ox}x_{t} + W_{or}r_{t-1} + W_{oc}c_t + b_o)

        c_t & = f_t \odot c_{t-1} + i_t \odot \\tilde{c_t}

        h_t & = o_t \odot act_h(c_t)

        r_t & = \overline{act_h}(W_{rh}h_t)

    In the above formula:

    * :math:`W`: Denotes weight matrices (e.g. :math:`W_{xi}` is \
          the matrix of weights from the input gate to the input).
    * :math:`W_{ic}`, :math:`W_{fc}`, :math:`W_{oc}`: Diagonal weight \
          matrices for peephole connections. In our implementation, \
          we use vectors to reprenset these diagonal weight matrices.
    * :math:`b`: Denotes bias vectors (e.g. :math:`b_i` is the input gate \
          bias vector).
    * :math:`\sigma`: The activation, such as logistic sigmoid function.
    * :math:`i, f, o` and :math:`c`: The input gate, forget gate, output \
          gate, and cell activation vectors, respectively, all of which have \
          the same size as the cell output activation vector :math:`h`.
    * :math:`h`: The hidden state.
    * :math:`r`: The recurrent projection of the hidden state.
    * :math:`\\tilde{c_t}`: The candidate hidden state, whose \
          computation is based on the current input and previous hidden state.
    * :math:`\odot`: The element-wise product of the vectors.
    * :math:`act_g` and :math:`act_h`: The cell input and cell output \
          activation functions and `tanh` is usually used for them.
    * :math:`\overline{act_h}`: The activation function for the projection \
          output, usually using `identity` or same as :math:`act_h`.

    Set `use_peepholes` to `False` to disable peephole connection. The formula
    is omitted here, please refer to the paper
    http://www.bioinf.jku.at/publications/older/2604.pdf for details.

    Note that these :math:`W_{xi}x_{t}, W_{xf}x_{t}, W_{xc}x_{t}, W_{xo}x_{t}`
    operations on the input :math:`x_{t}` are NOT included in this operator.
    Users can choose to use fully-connected layer before LSTMP layer.

    Args:
        input(Variable): The input of dynamic_lstmp layer, which supports
                         variable-time length input sequence. The underlying
                         tensor in this Variable is a matrix with shape
                         (T X 4D), where T is the total time steps in this
                         mini-batch, D is the hidden size.
        size(int): 4 * hidden size.
        proj_size(int): The size of projection output.
        param_attr(ParamAttr|None): The parameter attribute for the learnable
                               hidden-hidden weight and projection weight.

                               - Hidden-hidden weight = {:math:`W_{ch}, W_{ih}, \
                                                W_{fh}, W_{oh}`}.
                               - The shape of hidden-hidden weight is (P x 4D),
                                 where P is the projection size and D the hidden
                                 size.
                               - Projection weight = {:math:`W_{rh}`}.
                               - The shape of projection weight is (D x P).
        bias_attr(ParamAttr|None): The bias attribute for the learnable bias
                              weights, which contains two parts, input-hidden
                              bias weights and peephole connections weights if
                              setting `use_peepholes` to `True`.

                              1. `use_peepholes = False`
                                - Biases = {:math:`b_c, b_i, b_f, b_o`}.
                                - The shape is (1 x 4D).
                              2. `use_peepholes = True`
                                - Biases = { :math:`b_c, b_i, b_f, b_o, W_{ic}, \
                                                 W_{fc}, W_{oc}`}.
                                - The shape is (1 x 7D).
        use_peepholes(bool): Whether to enable diagonal/peephole connections,
                             default `True`.
        is_reverse(bool): Whether to compute reversed LSTM, default `False`.
        gate_activation(str): The activation for input gate, forget gate and
                              output gate. Choices = ["sigmoid", "tanh", "relu",
                              "identity"], default "sigmoid".
        cell_activation(str): The activation for cell output. Choices = ["sigmoid",
                              "tanh", "relu", "identity"], default "tanh".
        candidate_activation(str): The activation for candidate hidden state.
                              Choices = ["sigmoid", "tanh", "relu", "identity"],
                              default "tanh".
        proj_activation(str): The activation for projection output.
                              Choices = ["sigmoid", "tanh", "relu", "identity"],
                              default "tanh".
        dtype(str): Data type. Choices = ["float32", "float64"], default "float32".
        name(str|None): A name for this layer(optional). If set None, the layer
                        will be named automatically.

    Returns:
        tuple: A tuple of two output variable: the projection of hidden state, \
               and cell state of LSTMP. The shape of projection is (T x P), \
               for the cell state which is (T x D), and both LoD is the same \
               with the `input`.

    Examples:

        .. code-block:: python

            dict_dim, emb_dim = 128, 64
            data = fluid.layers.data(name='sequence', shape=[1],
                                     dtype='int32', lod_level=1)
            emb = fluid.layers.embedding(input=data, size=[dict_dim, emb_dim])
            hidden_dim, proj_dim = 512, 256
            fc_out = fluid.layers.fc(input=emb, size=hidden_dim * 4,
                                     act=None, bias_attr=None)
            proj_out, _ = fluid.layers.dynamic_lstmp(input=fc_out,
                                                     size=hidden_dim * 4,
                                                     proj_size=proj_dim,
                                                     use_peepholes=False,
                                                     is_reverse=True,
                                                     cell_activation="tanh",
                                                     proj_activation="tanh")
    """

    helper = LayerHelper('lstmp', **locals())
    size = size // 4
    weight = helper.create_parameter(
        attr=helper.param_attr, shape=[proj_size, 4 * size], dtype=dtype)
    proj_weight = helper.create_parameter(
        attr=helper.param_attr, shape=[size, proj_size], dtype=dtype)
    bias_size = [1, 7 * size]
    if not use_peepholes:
        bias_size[1] = 4 * size
    bias = helper.create_parameter(
        attr=helper.bias_attr, shape=bias_size, dtype=dtype, is_bias=True)

    projection = helper.create_tmp_variable(dtype)
    cell = helper.create_tmp_variable(dtype)
    ordered_proj0 = helper.create_tmp_variable(dtype)
    batch_hidden = helper.create_tmp_variable(dtype)
    batch_gate = helper.create_tmp_variable(dtype)
    batch_cell_pre_act = helper.create_tmp_variable(dtype)

    helper.append_op(
        type='lstmp',
        inputs={
            'Input': input,
            'Weight': weight,
            'ProjWeight': proj_weight,
            'Bias': bias
        },
        outputs={
            'Projection': projection,
            'Cell': cell,
            'OrderedP0': ordered_proj0,
            'BatchHidden': batch_hidden,
            'BatchGate': batch_gate,
            'BatchCellPreAct': batch_cell_pre_act
        },
        attrs={
            'use_peepholes': use_peepholes,
            'is_reverse': is_reverse,
            'gate_activation': gate_activation,
            'cell_activation': cell_activation,
            'candidate_activation': candidate_activation,
            'proj_activation': proj_activation
        })
    return projection, cell


def dynamic_gru(input,
                size,
                param_attr=None,
                bias_attr=None,
                is_reverse=False,
                gate_activation='sigmoid',
                candidate_activation='tanh',
                h_0=None):
    """
    **Gated Recurrent Unit (GRU) Layer**

    Refer to `Empirical Evaluation of Gated Recurrent Neural Networks on
    Sequence Modeling <https://arxiv.org/abs/1412.3555>`_ .

    The formula is as follows:

    .. math::

        u_t & = act_g(W_{ux}x_{t} + W_{uh}h_{t-1} + b_u)

        r_t & = act_g(W_{rx}x_{t} + W_{rh}h_{t-1} + b_r)

        \\tilde{h_t} & = act_c(W_{cx}x_{t} + W_{ch}(r_t \odot h_{t-1}) + b_c)

        h_t & = (1-u_t) \odot h_{t-1} + u_t \odot \\tilde{h_t}

    The :math:`\odot` is the element-wise product of the vectors. :math:`act_g`
    is the update gate and reset gate activation function and :math:`sigmoid`
    is usually used for it. :math:`act_c` is the activation function for
    candidate hidden state and :math:`tanh` is usually used for it.

    Note that these :math:`W_{ux}x_{t}, W_{rx}x_{t}, W_{cx}x_{t}` operations on
    the input :math:`x_{t}` are NOT included in this operator. Users can choose
    to use fully-connect layer before GRU layer.

    Args:
        input(Variable): The input of dynamic_gru layer, which supports
            variable-time length input sequence. The underlying tensor in this
            Variable is a matrix with shape :math:`(T \\times 3D)`, where
            :math:`T` is the total time steps in this mini-batch, :math:`D`
            is the hidden size.
        size(int): The dimension of the gru cell.
        param_attr(ParamAttr|None): The parameter attribute for the learnable
            hidden-hidden weight matrix. Note:

            - The shape of the weight matrix is :math:`(T \\times 3D)`, where
              :math:`D` is the hidden size.
            - All elements in the weight matrix can be divided into two parts.
              The first part are weights of the update gate and reset gate with
              shape :math:`(D \\times 2D)`, and the second part are weights for
              candidate hidden state with shape :math:`(D \\times D)`.
        bias_attr(ParamAttr): The parameter attribute for learnable the
            hidden-hidden bias.
        is_reverse(bool): Whether to compute reversed GRU, default
            :attr:`False`.
        gate_activation(str): The activation for update gate and reset gate.
            Choices = ["sigmoid", "tanh", "relu", "identity"], default "sigmoid".
        candidate_activation(str): The activation for candidate hidden state.
            Choices = ["sigmoid", "tanh", "relu", "identity"], default "tanh".
        h_0 (Variable): This is initial hidden state. If not set, default is
            zero. This is a tensor with shape (N x D), where N is the number of
            total time steps of input mini-batch feature and D is the hidden
            size.

    Returns:
        Variable: The hidden state of GRU. The shape is :math:`(T \\times D)`, \
            and sequence length is the same with the input.

    Examples:

        .. code-block:: python

            dict_dim, emb_dim = 128, 64
            data = fluid.layers.data(name='sequence', shape=[1],
                                     dtype='int32', lod_level=1)
            emb = fluid.layers.embedding(input=data, size=[dict_dim, emb_dim])
            hidden_dim = 512
            x = fluid.layers.fc(input=emb, size=hidden_dim * 3)
            hidden = fluid.layers.dynamic_gru(input=x, dim=hidden_dim)
    """

    helper = LayerHelper('gru', **locals())
    dtype = helper.input_dtype()

    weight = helper.create_parameter(
        attr=helper.param_attr, shape=[size, 3 * size], dtype=dtype)
    bias = helper.create_parameter(
        attr=helper.bias_attr, shape=[1, 3 * size], dtype=dtype, is_bias=True)
    batch_size = input.shape[0]
    inputs = {'Input': input, 'Weight': weight, 'Bias': bias}
    if h_0 != None:
        assert h_0.shape == (
            batch_size, size
        ), 'The shape of h0 should be(batch_size, %d)' % size
        inputs['H0'] = h_0

    hidden = helper.create_tmp_variable(dtype)
    batch_gate = helper.create_tmp_variable(dtype)
    batch_reset_hidden_prev = helper.create_tmp_variable(dtype)
    batch_hidden = helper.create_tmp_variable(dtype)

    helper.append_op(
        type='gru',
        inputs=inputs,
        outputs={
            'Hidden': hidden,
            'BatchGate': batch_gate,
            'BatchResetHiddenPrev': batch_reset_hidden_prev,
            'BatchHidden': batch_hidden
        },
        attrs={
            'is_reverse': is_reverse,
            'gate_activation': gate_activation,
            'activation': candidate_activation
        })
    return hidden


def gru_unit(input,
             hidden,
             size,
             param_attr=None,
             bias_attr=None,
             activation='tanh',
             gate_activation='sigmoid'):
    """
    GRU unit layer. The equation of a gru step is:

        .. math::
            u_t & = actGate(xu_{t} + W_u h_{t-1} + b_u)

            r_t & = actGate(xr_{t} + W_r h_{t-1} + b_r)

            m_t & = actNode(xm_t + W_c dot(r_t, h_{t-1}) + b_m)

            h_t & = dot((1-u_t), m_t) + dot(u_t, h_{t-1})

    The inputs of gru unit includes :math:`z_t`, :math:`h_{t-1}`. In terms
    of the equation above, the :math:`z_t` is split into 3 parts -
    :math:`xu_t`, :math:`xr_t` and :math:`xm_t`. This means that in order to
    implement a full GRU unit operator for an input, a fully
    connected layer has to be applied, such that :math:`z_t = W_{fc}x_t`.

    The terms :math:`u_t` and :math:`r_t` represent the update and reset gates
    of the GRU cell. Unlike LSTM, GRU has one lesser gate. However, there is
    an intermediate candidate hidden output, which is denoted by :math:`m_t`.
    This layer has three outputs :math:`h_t`, :math:`dot(r_t, h_{t-1})`
    and concatenation of :math:`u_t`, :math:`r_t` and :math:`m_t`.

    Args:
        input (Variable): The fc transformed input value of current step.
        hidden (Variable): The hidden value of lstm unit from previous step.
        size (integer): The input dimension value.
        param_attr (ParamAttr): The weight parameters for gru unit. Default: None
        bias_attr (ParamAttr): The bias parameters for gru unit. Default: None
        activation (string): The activation type for cell (actNode).
                             Default: 'tanh'
        gate_activation (string): The activation type for gates (actGate).
                                  Default: 'sigmoid'

    Returns:
        tuple: The hidden value, reset-hidden value and gate values.

    Examples:

        .. code-block:: python

             # assuming we have x_t_data and prev_hidden of size=10
             x_t = fluid.layers.fc(input=x_t_data, size=30)
             hidden_val, r_h_val, gate_val = fluid.layers.gru_unit(input=x_t,
                                                    hidden = prev_hidden)

    """
    activation_dict = dict(
        identity=0,
        sigmoid=1,
        tanh=2,
        relu=3, )
    activation = activation_dict[activation]
    gate_activation = activation_dict[gate_activation]

    helper = LayerHelper('gru_unit', **locals())
    dtype = helper.input_dtype()
    size = size // 3

    # create weight
    weight = helper.create_parameter(
        attr=helper.param_attr, shape=[size, 3 * size], dtype=dtype)

    gate = helper.create_tmp_variable(dtype)
    reset_hidden_pre = helper.create_tmp_variable(dtype)
    updated_hidden = helper.create_tmp_variable(dtype)
    inputs = {'Input': input, 'HiddenPrev': hidden, 'Weight': weight}
    # create bias
    if helper.bias_attr:
        bias_size = [1, 3 * size]
        bias = helper.create_parameter(
            attr=helper.bias_attr, shape=bias_size, dtype=dtype, is_bias=True)
        inputs['Bias'] = bias

    helper.append_op(
        type='gru_unit',
        inputs=inputs,
        outputs={
            'Gate': gate,
            'ResetHiddenPrev': reset_hidden_pre,
            'Hidden': updated_hidden,
        },
        attrs={
            'activation': 2,  # tanh
            'gate_activation': 1,  # sigmoid
        })

    return updated_hidden, reset_hidden_pre, gate


@templatedoc()
def linear_chain_crf(input, label, param_attr=None):
    """
    Linear Chain CRF.

    ${comment}

    Args:
        input(${emission_type}): ${emission_comment}
        input(${transition_type}): ${transition_comment}
        label(${label_type}): ${label_comment}
        param_attr(ParamAttr): The attribute of the learnable parameter.

    Returns:
        output(${emission_exps_type}): ${emission_exps_comment} \n
        output(${transition_exps_type}): ${transition_exps_comment} \n
        output(${log_likelihood_type}): ${log_likelihood_comment}

    """
    helper = LayerHelper('linear_chain_crf', **locals())
    size = input.shape[1]
    transition = helper.create_parameter(
        attr=helper.param_attr,
        shape=[size + 2, size],
        dtype=helper.input_dtype())
    alpha = helper.create_tmp_variable(dtype=helper.input_dtype())
    emission_exps = helper.create_tmp_variable(dtype=helper.input_dtype())
    transition_exps = helper.create_tmp_variable(dtype=helper.input_dtype())
    log_likelihood = helper.create_tmp_variable(dtype=helper.input_dtype())
    helper.append_op(
        type='linear_chain_crf',
        inputs={"Emission": [input],
                "Transition": transition,
                "Label": label},
        outputs={
            "Alpha": [alpha],
            "EmissionExps": [emission_exps],
            "TransitionExps": transition_exps,
            "LogLikelihood": log_likelihood
        })

    return log_likelihood


@templatedoc()
def crf_decoding(input, param_attr, label=None):
    """
    ${comment}

    Args:
        input(${emission_type}): ${emission_comment}

        param_attr(ParamAttr): The parameter attribute for training.

        label(${label_type}): ${label_comment}

    Returns:
        Variable: ${viterbi_path_comment}

    Examples:
        .. code-block:: python

           crf_decode = layers.crf_decoding(
                input=hidden, param_attr=ParamAttr(name="crfw"))
    """
    helper = LayerHelper('crf_decoding', **locals())
    transition = helper.get_parameter(param_attr.name)
    viterbi_path = helper.create_tmp_variable(dtype=helper.input_dtype())
    helper.append_op(
        type='crf_decoding',
        inputs={"Emission": [input],
                "Transition": transition,
                "Label": label},
        outputs={"ViterbiPath": [viterbi_path]})

    return viterbi_path


@templatedoc()
def cos_sim(X, Y):
    """
    ${comment}

    Args:
        X (Variable): ${x_comment}.
        Y (Variable): ${y_comment}.

    Returns:
        Variable: the output of cosine(X, Y).
    """
    helper = LayerHelper('cos_sim', **locals())
    out = helper.create_tmp_variable(dtype=X.dtype)
    xnorm = helper.create_tmp_variable(dtype=X.dtype)
    ynorm = helper.create_tmp_variable(dtype=X.dtype)
    helper.append_op(
        type='cos_sim',
        inputs={'X': [X],
                'Y': [Y]},
        outputs={'Out': [out],
                 'XNorm': [xnorm],
                 'YNorm': [ynorm]})
    return out


def dropout(x, dropout_prob, is_test=False, seed=None, name=None):
    """
    Computes dropout.

    Drop or keep each element of `x` independently. Dropout is a regularization
    technique for reducing overfitting by preventing neuron co-adaption during
    training. The dropout operator randomly sets (according to the given dropout
    probability) the outputs of some units to zero, while others are remain
    unchanged.

    Args:
        x (Variable): The input tensor variable.
        dropout_prob (float): Probability of setting units to zero.
        is_test (bool): A flag indicating whether it is in test phrase or not.
        seed (int): A Python integer used to create random seeds. If this
                    parameter is set to None, a random seed is used.
                    NOTE: If an integer seed is given, always the same output
                    units will be dropped. DO NOT use a fixed seed in training.
        name (str|None): A name for this layer(optional). If set None, the layer
                         will be named automatically.

    Returns:
        Variable: A tensor variable is the shape with `x`.

    Examples:

        .. code-block:: python

            x = fluid.layers.data(name="data", shape=[32, 32], dtype="float32")
            droped = fluid.layers.dropout(x, dropout_prob=0.5)
    """

    helper = LayerHelper('dropout', **locals())
    out = helper.create_tmp_variable(dtype=x.dtype)
    mask = helper.create_tmp_variable(dtype=x.dtype, stop_gradient=True)

    if (seed is None or seed == 0) and helper.main_program.random_seed != 0:
        seed = helper.main_program.random_seed

    helper.append_op(
        type='dropout',
        inputs={'X': [x]},
        outputs={'Out': [out],
                 'Mask': [mask]},
        attrs={
            'dropout_prob': dropout_prob,
            'is_test': is_test,
            'fix_seed': seed is not None,
            'seed': seed if seed is not None else 0
        })
    return out


def cross_entropy(input, label, soft_label=False):
    """
    **Cross Entropy Layer**

    This layer computes the cross entropy between `input` and `label`. It
    supports both standard cross-entropy and soft-label cross-entropy loss
    computation.

    1) One-hot cross-entropy:
        `soft_label = False`, `Label[i, 0]` indicates the class index for sample i:

        .. math::

            Y[i] = -\log(X[i, Label[i]])

    2) Soft-label cross-entropy:
        `soft_label = True`, `Label[i, j]` indicates the soft label of class j
        for sample i:

        .. math::

            Y[i] = \sum_j{-Label[i, j] * log(X[i, j])}

       Please make sure that in this case the summation of each row of `label`
       equals one.

    3) One-hot cross-entropy with vecterized `label`:
         As a special case of 2), when each row of 'label' has only one
         non-zero element which is equal to 1, soft-label cross-entropy degenerates
         to a one-hot cross-entropy with one-hot label representation.

    Args:
        input (Variable|list):  a 2-D tensor with shape [N x D], where N is the
                                batch size and D is the number of classes. This
                                input is a probability computed by the previous
                                operator, which is almost always the result of
                                a softmax operator.
        label (Variable|list): the ground truth which is a 2-D tensor. When
                               `soft_label` is set to `False`, `label` is a
                               tensor<int64> with shape [N x 1]. When
                               `soft_label` is set to `True`, `label` is a
                               tensor<float/double> with shape [N x D].
        soft_label (bool): a flag indicating whether to
                                           interpretate the given labels as soft
                                           labels, default `False`.

    Returns:
         A 2-D tensor with shape [N x 1], the cross entropy loss.

    Raises:
        `ValueError`: 1) the 1st dimension of `input` and `label` are not equal.
                      2) when `soft_label == True`, and the 2nd dimension of
                         `input` and `label` are not equal.
                      3) when `soft_label == False`, and the 2nd dimension of
                         `label` is not 1.

    Examples:
        .. code-block:: python

          predict = fluid.layers.fc(input=net, size=classdim, act='softmax')
          cost = fluid.layers.cross_entropy(input=predict, label=label)
    """
    helper = LayerHelper('cross_entropy', **locals())
    out = helper.create_tmp_variable(dtype=input.dtype)
    helper.append_op(
        type='cross_entropy',
        inputs={'X': [input],
                'Label': [label]},
        outputs={'Y': [out]},
        attrs={"soft_label": soft_label})
    return out


def square_error_cost(input, label):
    """
    **Square error cost layer**

    This layer accepts input predictions and target label and returns the
    squared error cost.

    For predictions, :math:`X`, and target labels, :math:`Y`, the equation is:

    .. math::

        Out = (X - Y)^2

    In the above equation:

        * :math:`X`: Input predictions, a tensor.
        * :math:`Y`: Input labels, a tensor.
        * :math:`Out`: Output value, same shape with :math:`X`.

    Args:
        input (Variable): Input tensor, has predictions.
        label (Variable): Label tensor, has target labels.

    Returns:
        Variable: The tensor variable storing the element-wise squared error \
                  difference of input and label.

    Examples:
        .. code-block:: python

          y = layers.data(name='y', shape=[1], dtype='float32')
          y_predict = layers.data(name='y_predict', shape=[1], dtype='float32')
          cost = layers.square_error_cost(input=y_predict, label=y)

    """
    helper = LayerHelper('square_error_cost', **locals())
    minus_out = helper.create_tmp_variable(dtype=input.dtype)
    helper.append_op(
        type='elementwise_sub',
        inputs={'X': [input],
                'Y': [label]},
        outputs={'Out': [minus_out]})

    square_out = helper.create_tmp_variable(dtype=input.dtype)
    helper.append_op(
        type='square', inputs={'X': [minus_out]},
        outputs={'Out': [square_out]})
    return square_out


@templatedoc()
def chunk_eval(input,
               label,
               chunk_scheme,
               num_chunk_types,
               excluded_chunk_types=None):
    """
    **Chunk Evaluator**

    This function computes and outputs the precision, recall and
    F1-score of chunk detection.

    For some basics of chunking, please refer to
    'Chunking with Support Vector Machines <https://aclanthology.info/pdf/N/N01/N01-1025.pdf>'.

    ChunkEvalOp computes the precision, recall, and F1-score of chunk detection,
    and supports IOB, IOE, IOBES and IO (also known as plain) tagging schemes.
    Here is a NER example of labeling for these tagging schemes:

    .. code-block:: python

       ====== ====== ======  =====  ==  ============   =====  ===== =====  ==  =========
              Li     Ming    works  at  Agricultural   Bank   of    China  in  Beijing.
       ====== ====== ======  =====  ==  ============   =====  ===== =====  ==  =========
       IO     I-PER  I-PER   O      O   I-ORG          I-ORG  I-ORG I-ORG  O   I-LOC
       IOB    B-PER  I-PER   O      O   B-ORG          I-ORG  I-ORG I-ORG  O   B-LOC
       IOE    I-PER  E-PER   O      O   I-ORG          I-ORG  I-ORG E-ORG  O   E-LOC
       IOBES  B-PER  E-PER   O      O   I-ORG          I-ORG  I-ORG E-ORG  O   S-LOC
       ====== ====== ======  =====  ==  ============   =====  ===== =====  ==  =========

    There are three chunk types(named entity types) including PER(person), ORG(organization)
    and LOC(LOCATION), and we can see that the labels have the form <tag type>-<chunk type>.

    Since the calculations actually use label ids rather than labels, extra attention
    should be paid when mapping labels to ids to make CheckEvalOp work. The key point
    is that the listed equations are satisfied by ids.

    .. code-block:: python

       tag_type = label % num_tag_type
       chunk_type = label / num_tag_type

    where `num_tag_type` is the num of tag types in the tagging scheme, `num_chunk_type`
    is the num of chunk types, and `tag_type` get its value from the following table.

    .. code-block:: python

       Scheme Begin Inside End   Single
        plain   0     -      -     -
        IOB     0     1      -     -
        IOE     -     0      1     -
        IOBES   0     1      2     3

    Still use NER as example, assuming the tagging scheme is IOB while chunk types are ORG,
    PER and LOC. To satisfy the above equations, the label map can be like this:

    .. code-block:: python

       B-ORG  0
       I-ORG  1
       B-PER  2
       I-PER  3
       B-LOC  4
       I-LOC  5
       O      6

    It's not hard to verify the equations noting that the num of chunk types
    is 3 and the num of tag types in IOB scheme is 2. For example, the label
    id of I-LOC is 5, the tag type id of I-LOC is 1, and the chunk type id of
    I-LOC is 2, which consistent with the results from the equations.

    Args:
        input (Variable): prediction output of the network.
        label (Variable): label of the test data set.
        chunk_scheme (str): ${chunk_scheme_comment}
        num_chunk_types (int): ${num_chunk_types_comment}
        excluded_chunk_types (list): ${excluded_chunk_types_comment}

    Returns:
        tuple: tuple containing: precision, recall, f1_score,
        num_infer_chunks, num_label_chunks,
        num_correct_chunks

    Examples:
        .. code-block:: python

            crf = fluid.layers.linear_chain_crf(
                input=hidden, label=label, param_attr=ParamAttr(name="crfw"))
            crf_decode = fluid.layers.crf_decoding(
                input=hidden, param_attr=ParamAttr(name="crfw"))
            fluid.layers.chunk_eval(
                input=crf_decode,
                label=label,
                chunk_scheme="IOB",
                num_chunk_types=(label_dict_len - 1) / 2)
    """
    helper = LayerHelper("chunk_eval", **locals())

    # prepare output
    precision = helper.create_tmp_variable(dtype="float32")
    recall = helper.create_tmp_variable(dtype="float32")
    f1_score = helper.create_tmp_variable(dtype="float32")
    num_infer_chunks = helper.create_tmp_variable(dtype="int64")
    num_label_chunks = helper.create_tmp_variable(dtype="int64")
    num_correct_chunks = helper.create_tmp_variable(dtype="int64")

    helper.append_op(
        type="chunk_eval",
        inputs={"Inference": [input],
                "Label": [label]},
        outputs={
            "Precision": [precision],
            "Recall": [recall],
            "F1-Score": [f1_score],
            "NumInferChunks": [num_infer_chunks],
            "NumLabelChunks": [num_label_chunks],
            "NumCorrectChunks": [num_correct_chunks]
        },
        attrs={
            "num_chunk_types": num_chunk_types,
            "chunk_scheme": chunk_scheme,
            "excluded_chunk_types": excluded_chunk_types or []
        })
    return (precision, recall, f1_score, num_infer_chunks, num_label_chunks,
            num_correct_chunks)


@templatedoc()
def sequence_conv(input,
                  num_filters,
                  filter_size=3,
                  filter_stride=1,
                  padding=None,
                  bias_attr=None,
                  param_attr=None,
                  act=None):
    """
    This function creates the op for sequence_conv, using the inputs and
    other convolutional configurations for the filters and stride as given
    in the input parameters to the function.

    Args:
        input (Variable): ${x_comment}
        num_filters (int): number of filters.
        filter_size (int): the filter size (H and W).
        filter_stride (int): stride of the filter.
        padding (bool): if True, add paddings.
        bias_attr (ParamAttr|None): attributes for bias
        param_attr (ParamAttr|None): attributes for parameter
        act (str): the activation type

    Returns:
        Variable: output of sequence_conv
    """

    helper = LayerHelper('sequence_conv', **locals())
    dtype = helper.input_dtype()
    filter_shape = [filter_size * input.shape[1], num_filters]
    filter_param = helper.create_parameter(
        attr=helper.param_attr, shape=filter_shape, dtype=dtype)
    pre_bias = helper.create_tmp_variable(dtype)

    helper.append_op(
        type='sequence_conv',
        inputs={
            'X': [input],
            'Filter': [filter_param],
        },
        outputs={"Out": pre_bias},
        attrs={
            'contextStride': filter_stride,
            'contextStart': -int(filter_size // 2),
            'contextLength': filter_size
        })
    pre_act = helper.append_bias_op(pre_bias)
    return helper.append_activation(pre_act)


def sequence_softmax(input, param_attr=None, bias_attr=None, use_cudnn=True):
    """
    This function computes the softmax activation among all time-steps for each
    sequence. The dimension of each time-step should be 1. Thus, the shape of
    input Tensor can be either :math:`[N, 1]` or :math:`[N]`, where :math:`N`
    is the sum of the length of all sequences.

    For i-th sequence in a mini-batch:

    .. math::

        Out(X[lod[i]:lod[i+1]], :) = \\frac{\exp(X[lod[i]:lod[i+1], :])}{\sum(\exp(X[lod[i]:lod[i+1], :]))}

    For example, for a mini-batch of 3 sequences with variable-length,
    each containing 2, 3, 2 time-steps, the lod of which is [0, 2, 5, 7],
    then softmax will be computed among :math:`X[0:2, :]`, :math:`X[2:5, :]`,
    :math:`X[5:7, :]`, and :math:`N` turns out to be 7.

    Args:
        input (Variable): The input variable which is a LoDTensor.
        bias_attr (ParamAttr|None): attributes for bias
        param_attr (ParamAttr|None): attributes for parameter
        use_cudnn (bool): Use cudnn kernel or not, it is valid only when the cudnn \
        library is installed. Default: True

    Returns:
        Variable: output of sequence_softmax

    Examples:

        .. code-block:: python

             x = fluid.layers.data(name='x', shape=[7, 1],
                              dtype='float32', lod_level=1)
             x_sequence_softmax = fluid.layers.sequence_softmax(input=x)
    """
    helper = LayerHelper('sequence_softmax', **locals())
    dtype = helper.input_dtype()
    softmax_out = helper.create_tmp_variable(dtype)
    helper.append_op(
        type="sequence_softmax",
        inputs={"X": input},
        outputs={"Out": softmax_out},
        attrs={"use_cudnn": use_cudnn})
    return softmax_out


def softmax(input, param_attr=None, bias_attr=None, use_cudnn=True, name=None):
    """
    The input of the softmax operator is a tensor of any rank. The output tensor
    has the same shape as the input.

    The input tensor will first be logically flattened to a 2-D matrix. The matrix's
    second dimension(row length) is as same as the last dimension of the input
    tensor, and the first dimension(column length) is the product of all other
    dimensions of the input tensor. For each row of the matrix, the softmax operator
    squashes the K-dimensional(K is the width of the matrix, which is also the size
    of the input tensor's last dimension) vector of arbitrary real values to a
    K-dimensional vector of real values in the range [0, 1] that add up to 1.

    It computes the exponential of the given dimension and the sum of exponential
    values of all the other dimensions in the K-dimensional vector input.
    Then the ratio of the exponential of the given dimension and the sum of
    exponential values of all the other dimensions is the output of the softmax
    operator.

    For each row :math:`i` and each column :math:`j` in the matrix, we have:

    .. math::

        Out[i, j] = \\frac{\exp(X[i, j])}{\sum_j(exp(X[i, j])}

    Args:
        input (Variable): The input variable.
        bias_attr (ParamAttr): attributes for bias
        param_attr (ParamAttr): attributes for parameter
        use_cudnn (bool): Use cudnn kernel or not, it is valid only when the cudnn \
        library is installed.

    Returns:
        Variable: output of softmax

    Examples:

        .. code-block:: python

             fc = fluid.layers.fc(input=x, size=10)
             softmax = fluid.layers.softmax(input=fc)

    """
    helper = LayerHelper('softmax', **locals())
    dtype = helper.input_dtype()
    softmax_out = helper.create_tmp_variable(dtype)
    helper.append_op(
        type="softmax",
        inputs={"X": input},
        outputs={"Out": softmax_out},
        attrs={"use_cudnn": use_cudnn})
    return softmax_out


def conv2d(input,
           num_filters,
           filter_size,
           stride=1,
           padding=0,
           dilation=1,
           groups=None,
           param_attr=None,
           bias_attr=None,
           use_cudnn=True,
           use_mkldnn=False,
           act=None,
           name=None):
    """
    The convolution2D layer calculates the output based on the input, filter
    and strides, paddings, dilations, groups parameters. Input and
    Output are in NCHW format, where N is batch size, C is the number of
    channels, H is the height of the feature, and W is the width of the feature.
    Filter is in MCHW format, where M is the number of output image channels,
    C is the number of input image channels, H is the height of the filter,
    and W is the width of the filter. If the groups is greater than 1,
    C will equal the number of input image channels divided by the groups.
    Please refer to UFLDL's `convolution
    <http://ufldl.stanford.edu/tutorial/supervised/FeatureExtractionUsingConvolution/>`_
    for more detials.
    If bias attribution and activation type are provided, bias is added to the
    output of the convolution, and the corresponding activation function is
    applied to the final result.

    For each input :math:`X`, the equation is:

    .. math::

        Out = \sigma (W \\ast X + b)

    Where:

    * :math:`X`: Input value, a tensor with NCHW format.
    * :math:`W`: Filter value, a tensor with MCHW format.
    * :math:`\\ast`: Convolution operation.
    * :math:`b`: Bias value, a 2-D tensor with shape [M, 1].
    * :math:`\\sigma`: Activation function.
    * :math:`Out`: Output value, the shape of :math:`Out` and :math:`X` may be different.

    Example:

        - Input:

          Input shape: :math:`(N, C_{in}, H_{in}, W_{in})`

          Filter shape: :math:`(C_{out}, C_{in}, H_f, W_f)`

        - Output:

          Output shape: :math:`(N, C_{out}, H_{out}, W_{out})`

        Where

        .. math::

            H_{out}&= \\frac{(H_{in} + 2 * paddings[0] - (dilations[0] * (H_f - 1) + 1))}{strides[0]} + 1 \\\\
            W_{out}&= \\frac{(W_{in} + 2 * paddings[1] - (dilations[1] * (W_f - 1) + 1))}{strides[1]} + 1

    Args:
        input (Variable): The input image with [N, C, H, W] format.
        num_filters(int): The number of filter. It is as same as the output
            image channel.
        filter_size (int|tuple|None): The filter size. If filter_size is a tuple,
            it must contain two integers, (filter_size_H, filter_size_W).
            Otherwise, the filter will be a square.
        stride (int|tuple): The stride size. If stride is a tuple, it must
            contain two integers, (stride_H, stride_W). Otherwise, the
            stride_H = stride_W = stride. Default: stride = 1.
        padding (int|tuple): The padding size. If padding is a tuple, it must
            contain two integers, (padding_H, padding_W). Otherwise, the
            padding_H = padding_W = padding. Default: padding = 0.
        dilation (int|tuple): The dilation size. If dilation is a tuple, it must
            contain two integers, (dilation_H, dilation_W). Otherwise, the
            dilation_H = dilation_W = dilation. Default: dilation = 1.
        groups (int): The groups number of the Conv2d Layer. According to grouped
            convolution in Alex Krizhevsky's Deep CNN paper: when group=2,
            the first half of the filters is only connected to the first half
            of the input channels, while the second half of the filters is only
            connected to the second half of the input channels. Default: groups=1
        param_attr (ParamAttr): The parameters to the Conv2d Layer. Default: None
        bias_attr (ParamAttr): Bias parameter for the Conv2d layer. Default: None
        use_cudnn (bool): Use cudnn kernel or not, it is valid only when the cudnn
            library is installed. Default: True
        use_mkldnn (bool): Use mkldnn kernels or not, it is valid only when compiled
            with mkldnn library. Default: False
        act (str): Activation type. Default: None
        name (str|None): A name for this layer(optional). If set None, the layer
            will be named automatically.

    Returns:
        Variable: The tensor variable storing the convolution and \
                  non-linearity activation result.

    Raises:
        ValueError: If the shapes of input, filter_size, stride, padding and
                    groups mismatch.

    Examples:
        .. code-block:: python

          data = fluid.layers.data(name='data', shape=[3, 32, 32], dtype='float32')
          conv2d = fluid.layers.conv2d(input=data, num_filters=2, filter_size=3, act="relu")
    """

    num_channels = input.shape[1]

    l_type = 'conv2d'
    if (num_channels == groups and num_filters % num_channels == 0 and
            not use_cudnn):
        l_type = 'depthwise_conv2d'

    helper = LayerHelper(l_type, **locals())
    dtype = helper.input_dtype()

    if groups is None:
        num_filter_channels = num_channels
    else:
        if num_channels % groups != 0:
            raise ValueError("num_channels must be divisible by groups.")
        num_filter_channels = num_channels // groups

    filter_size = utils.convert_to_list(filter_size, 2, 'filter_size')
    stride = utils.convert_to_list(stride, 2, 'stride')
    padding = utils.convert_to_list(padding, 2, 'padding')
    dilation = utils.convert_to_list(dilation, 2, 'dilation')

    if not isinstance(use_cudnn, bool):
        raise ValueError("use_cudnn should be True or False")

    input_shape = input.shape
    filter_shape = [num_filters, int(num_filter_channels)] + filter_size

    def _get_default_param_initializer():
        std = (2.0 / (filter_size[0]**2 * num_channels))**0.5
        return Normal(0.0, std, 0)

    filter_param = helper.create_parameter(
        attr=helper.param_attr,
        shape=filter_shape,
        dtype=dtype,
        default_initializer=_get_default_param_initializer())

    pre_bias = helper.create_tmp_variable(dtype)

    helper.append_op(
        type=l_type,
        inputs={
            'Input': input,
            'Filter': filter_param,
        },
        outputs={"Output": pre_bias},
        attrs={
            'strides': stride,
            'paddings': padding,
            'dilations': dilation,
            'groups': groups,
            'use_cudnn': use_cudnn,
            'use_mkldnn': use_mkldnn
        })

    pre_act = helper.append_bias_op(pre_bias, dim_start=1, dim_end=2)

    return helper.append_activation(pre_act)


def conv3d(input,
           num_filters,
           filter_size,
           stride=1,
           padding=0,
           dilation=1,
           groups=None,
           param_attr=None,
           bias_attr=None,
           use_cudnn=True,
           use_mkldnn=False,
           act=None,
           name=None):
    """
    **Convlution3D Layer**

    The convolution3D layer calculates the output based on the input, filter
    and strides, paddings, dilations, groups parameters. Input(Input) and
    Output(Output) are in NCDHW format. Where N is batch size C is the number of
    channels, D is the depth of the feature, H is the height of the feature,
    and W is the width of the feature. Convlution3D is similar with Convlution2D
    but adds one dimension(depth). If bias attribution and activation type are
    provided, bias is added to the output of the convolution, and the
    corresponding activation function is applied to the final result.

    For each input :math:`X`, the equation is:

    .. math::

        Out = \sigma (W \\ast X + b)

    In the above equation:

    * :math:`X`: Input value, a tensor with NCDHW format.
    * :math:`W`: Filter value, a tensor with MCDHW format.
    * :math:`\\ast`: Convolution operation.
    * :math:`b`: Bias value, a 2-D tensor with shape [M, 1].
    * :math:`\\sigma`: Activation function.
    * :math:`Out`: Output value, the shape of :math:`Out` and :math:`X` may be different.

    Example:

        - Input:

          Input shape: :math:`(N, C_{in}, D_{in}, H_{in}, W_{in})`

          Filter shape: :math:`(C_{out}, C_{in}, D_f, H_f, W_f)`

        - Output:
          Output shape: :math:`(N, C_{out}, D_{out}, H_{out}, W_{out})`

        Where

        .. math::

            D_{out}&= \\frac{(D_{in} + 2 * paddings[0] - (dilations[0] * (D_f - 1) + 1))}{strides[0]} + 1 \\\\
            H_{out}&= \\frac{(H_{in} + 2 * paddings[1] - (dilations[1] * (H_f - 1) + 1))}{strides[1]} + 1 \\\\
            W_{out}&= \\frac{(W_{in} + 2 * paddings[2] - (dilations[2] * (W_f - 1) + 1))}{strides[2]} + 1

    Args:
        input (Variable): The input image with [N, C, D, H, W] format.
            num_filters(int): The number of filter. It is as same as the output
            image channel.
        filter_size (int|tuple|None): The filter size. If filter_size is a tuple,
            it must contain three integers, (filter_size_D, filter_size_H, filter_size_W).
            Otherwise, the filter will be a square.
        stride (int|tuple): The stride size. If stride is a tuple, it must
            contain three integers, (stride_D, stride_H, stride_W). Otherwise, the
            stride_D = stride_H = stride_W = stride. Default: stride = 1.
        padding (int|tuple): The padding size. If padding is a tuple, it must
            contain three integers, (padding_D, padding_H, padding_W). Otherwise, the
            padding_D = padding_H = padding_W = padding. Default: padding = 0.
        dilation (int|tuple): The dilation size. If dilation is a tuple, it must
            contain three integers, (dilation_D, dilation_H, dilation_W). Otherwise, the
            dilation_D = dilation_H = dilation_W = dilation. Default: dilation = 1.
        groups (int): The groups number of the Conv3d Layer. According to grouped
            convolution in Alex Krizhevsky's Deep CNN paper: when group=2,
            the first half of the filters is only connected to the first half
            of the input channels, while the second half of the filters is only
            connected to the second half of the input channels. Default: groups=1
        param_attr (ParamAttr): The parameters to the Conv3d Layer. Default: None
        bias_attr (ParamAttr): Bias parameter for the Conv3d layer. Default: None
        use_cudnn (bool): Use cudnn kernel or not, it is valid only when the cudnn
            library is installed. Default: True
        use_mkldnn (bool): Use mkldnn kernels or not.
        act (str): Activation type. Default: None
        name (str|None): A name for this layer(optional). If set None, the layer
            will be named automatically.

    Returns:
        Variable: The tensor variable storing the convolution and \
                  non-linearity activation result.

    Raises:
        ValueError: If the shapes of input, filter_size, stride, padding and
                    groups mismatch.

    Examples:
        .. code-block:: python

          data = fluid.layers.data(name='data', shape=[3, 12, 32, 32], dtype='float32')
          conv3d = fluid.layers.conv3d(input=data, num_filters=2, filter_size=3, act="relu")
    """

    l_type = 'conv3d'

    helper = LayerHelper(l_type, **locals())
    dtype = helper.input_dtype()

    num_channels = input.shape[1]

    if groups is None:
        num_filter_channels = num_channels
    else:
        if num_channels % groups != 0:
            raise ValueError("num_channels must be divisible by groups.")
        num_filter_channels = num_channels // groups

    filter_size = utils.convert_to_list(filter_size, 3, 'filter_size')
    stride = utils.convert_to_list(stride, 3, 'stride')
    padding = utils.convert_to_list(padding, 3, 'padding')
    dilation = utils.convert_to_list(dilation, 3, 'dilation')

    if not isinstance(use_cudnn, bool):
        raise ValueError("use_cudnn should be True or False")

    input_shape = input.shape
    filter_shape = [num_filters, num_filter_channels] + filter_size

    def _get_default_param_initializer():
        std = (2.0 / (filter_size[0]**3 * num_channels))**0.5
        return Normal(0.0, std, 0)

    filter_param = helper.create_parameter(
        attr=helper.param_attr,
        shape=filter_shape,
        dtype=dtype,
        default_initializer=_get_default_param_initializer())

    pre_bias = helper.create_tmp_variable(dtype)

    helper.append_op(
        type=l_type,
        inputs={
            'Input': input,
            'Filter': filter_param,
        },
        outputs={"Output": pre_bias},
        attrs={
            'strides': stride,
            'paddings': padding,
            'dilations': dilation,
            'groups': groups,
            'use_cudnn': use_cudnn,
            'use_mkldnn': use_mkldnn
        })

    pre_act = helper.append_bias_op(pre_bias, dim_start=1, dim_end=2)

    return helper.append_activation(pre_act)


def sequence_pool(input, pool_type):
    """
    This function add the operator for sequence pooling.
    It pools features of all time-steps of each instance, and is applied
    on top of the input using pool_type mentioned in the parameters.

    It supports four pool_type:

    - average: :math:`Out[i] = \\frac{\sum_i X_i}{N}`
    - sum:     :math:`Out[i] = \sum_jX_{ij}`
    - sqrt:    :math:`Out[i] = \\frac{\sum_jX_{ij}}{\sqrt{len(X_i)}}`
    - max:     :math:`Out[i] = max(X_i)`

    .. code-block:: text

       x is a 1-level LoDTensor:
         x.lod = [[2, 3, 2]]
         x.data = [1, 3, 2, 4, 6, 5, 1]
         x.dims = [7, 1]

       then output is a Tensor:
         out.dim = [3, 1]
         with condition len(x.lod[-1]) == out.dims[0]

       for different pool_type:
         average: out.data = [2, 4, 3], where 2=(1+3)/2, 4=(2+4+6)/3, 3=(5+1)/2
         sum    : out.data = [4, 12, 6], where 4=1+3, 12=2+4+6, 6=5+1
         sqrt   : out.data = [2.82, 6.93, 4.24], where 2.82=(1+3)/sqrt(2),
                    6.93=(2+4+6)/sqrt(3), 4.24=(5+1)/sqrt(2)
         max    : out.data = [3, 6, 5], where 3=max(1,3), 6=max(2,4,6), 5=max(5,1)
         last   : out.data = [3, 6, 1], where 3=last(1,3), 6=last(2,4,6), 1=last(5,1)
         first  : out.data = [1, 2, 5], where 1=first(1,3), 2=first(2,4,6), 5=first(5,1)

    Args:
        input(variable): The input variable which is a LoDTensor.
        pool_type (string): The pooling type of sequence_pool.
            It supports average, sum, sqrt and max.

    Returns:
        The sequence pooling variable which is a Tensor.

    Examples:

        .. code-block:: python

             x = fluid.layers.data(name='x', shape=[7, 1],
                              dtype='float32', lod_level=1)
             avg_x = fluid.layers.sequence_pool(input=x, pool_type='average')
             sum_x = fluid.layers.sequence_pool(input=x, pool_type='sum')
             sqrt_x = fluid.layers.sequence_pool(input=x, pool_type='sqrt')
             max_x = fluid.layers.sequence_pool(input=x, pool_type='max')
             last_x = fluid.layers.sequence_pool(input=x, pool_type='last')
             first_x = fluid.layers.sequence_pool(input=x, pool_type='first')
    """
    helper = LayerHelper('sequence_pool', **locals())
    dtype = helper.input_dtype()
    pool_out = helper.create_tmp_variable(dtype)
    max_index = helper.create_tmp_variable(dtype)

    helper.append_op(
        type="sequence_pool",
        inputs={"X": input},
        outputs={"Out": pool_out,
                 "MaxIndex": max_index},
        attrs={"pooltype": pool_type.upper()})

    # when pool_type is max, variable max_index is initialized,
    # so we stop the gradient explicitly here
    if pool_type == 'max':
        max_index.stop_gradient = True

    return pool_out


def sequence_first_step(input):
    """
    This function gets the first step of sequence.

    .. code-block:: text

       x is a 1-level LoDTensor:
         x.lod = [[2, 3, 2]]
         x.data = [1, 3, 2, 4, 6, 5, 1]
         x.dims = [7, 1]

       then output is a Tensor:
         out.dim = [3, 1]
         with condition len(x.lod[-1]) == out.dims[0]
         out.data = [1, 2, 5], where 1=first(1,3), 2=first(2,4,6), 5=first(5,1)

    Args:
        input(variable): The input variable which is a LoDTensor.

    Returns:
        The sequence's first step variable which is a Tensor.

    Examples:

        .. code-block:: python

             x = fluid.layers.data(name='x', shape=[7, 1],
                              dtype='float32', lod_level=1)
             x_first_step = fluid.layers.sequence_first_step(input=x)
    """
    return sequence_pool(input=input, pool_type="first")


def sequence_last_step(input):
    """
    This function gets the last step of sequence.

    .. code-block:: text

       x is a 1-level LoDTensor:
         x.lod = [[2, 3, 2]]
         x.data = [1, 3, 2, 4, 6, 5, 1]
         x.dims = [7, 1]

       then output is a Tensor:
         out.dim = [3, 1]
         with condition len(x.lod[-1]) == out.dims[0]
         out.data = [3, 6, 1], where 3=last(1,3), 6=last(2,4,6), 1=last(5,1)

    Args:
        input(variable): The input variable which is a LoDTensor.

    Returns:
        The sequence's last step variable which is a Tensor.

    Examples:

        .. code-block:: python

             x = fluid.layers.data(name='x', shape=[7, 1],
                              dtype='float32', lod_level=1)
             x_last_step = fluid.layers.sequence_last_step(input=x)
    """
    return sequence_pool(input=input, pool_type="last")


@templatedoc()
def pool2d(input,
           pool_size=-1,
           pool_type="max",
           pool_stride=1,
           pool_padding=0,
           global_pooling=False,
           use_cudnn=True,
           ceil_mode=False,
           use_mkldnn=False,
           name=None):
    """
    ${comment}

    Args:
        input (Variable): The input tensor of pooling operator. The format of
                          input tensor is NCHW, where N is batch size, C is
                          the number of channels, H is the height of the
                          feature, and W is the width of the feature.
        pool_size (int): The side length of pooling windows. All pooling
                         windows are squares with pool_size on a side.
        pool_type: ${pooling_type_comment}
        pool_stride (int): stride of the pooling layer.
        pool_padding (int): padding size.
        global_pooling: ${global_pooling_comment}
        use_cudnn: ${use_cudnn_comment}
        ceil_mode: ${ceil_mode_comment}
        use_mkldnn: ${use_mkldnn_comment}
        name (str|None): A name for this layer(optional). If set None, the
                        layer will be named automatically.

    Returns:
        Variable: The pooling result.

    Raises:
        ValueError: If 'pool_type' is not "max" nor "avg"
        ValueError: If 'global_pooling' is False and 'pool_size' is -1
        ValueError: If 'use_cudnn' is not a bool value.

    Examples:

        .. code-block:: python

          data = fluid.layers.data(
              name='data', shape=[3, 32, 32], dtype='float32')
          conv2d = fluid.layers.pool2d(
                            input=data,
                            pool_size=2,
                            pool_type='max',
                            pool_stride=1,
                            global_pooling=False)
    """
    if pool_type not in ["max", "avg"]:
        raise ValueError(
            "Unknown pool_type: '%s'. It can only be 'max' or 'avg'.",
            str(pool_type))

    if global_pooling is False and pool_size == -1:
        raise ValueError(
            "When the global_pooling is False, pool_size must be passed "
            "and be a valid value. Received pool_size: " + str(pool_size))

    pool_size = utils.convert_to_list(pool_size, 2, 'pool_size')
    pool_padding = utils.convert_to_list(pool_padding, 2, 'pool_padding')
    pool_stride = utils.convert_to_list(pool_stride, 2, 'pool_stride')

    if not isinstance(use_cudnn, bool):
        raise ValueError("use_cudnn should be True or False")

    l_type = 'pool2d'

    helper = LayerHelper(l_type, **locals())
    dtype = helper.input_dtype()
    pool_out = helper.create_tmp_variable(dtype)

    helper.append_op(
        type=l_type,
        inputs={"X": input},
        outputs={"Out": pool_out},
        attrs={
            "pooling_type": pool_type,
            "ksize": pool_size,
            "global_pooling": global_pooling,
            "strides": pool_stride,
            "paddings": pool_padding,
            "use_cudnn": use_cudnn,
            "ceil_mode": ceil_mode,
            "use_mkldnn": use_mkldnn
        })

    return pool_out


def pool3d(input,
           pool_size=-1,
           pool_type="max",
           pool_stride=1,
           pool_padding=0,
           global_pooling=False,
           use_cudnn=True,
           ceil_mode=False,
           use_mkldnn=False,
           name=None):
    """
    This function adds the operator for pooling in 3-dimensions, using the
    pooling configurations mentioned in input parameters.

    Args:
        input (Variable): ${input_comment}
        pool_size (int): ${ksize_comment}
        pool_type (str): ${pooling_type_comment}
        pool_stride (int): stride of the pooling layer.
        pool_padding (int): padding size.
        global_pooling (bool): ${global_pooling_comment}
        use_cudnn (bool): ${use_cudnn_comment}
        ceil_mode (bool): ${ceil_mode_comment}
        use_mkldnn (bool): ${use_mkldnn_comment}
        name (str): A name for this layer(optional). If set None, the layer
            will be named automatically.

    Returns:
        Variable: output of pool3d layer.
    """
    if pool_type not in ["max", "avg"]:
        raise ValueError(
            "Unknown pool_type: '%s'. It can only be 'max' or 'avg'.",
            str(pool_type))

    if global_pooling is False and pool_size == -1:
        raise ValueError(
            "When the global_pooling is False, pool_size must be passed "
            "and be a valid value. Received pool_size: " + str(pool_size))

    pool_size = utils.convert_to_list(pool_size, 3, 'pool_size')
    pool_padding = utils.convert_to_list(pool_padding, 3, 'pool_padding')
    pool_stride = utils.convert_to_list(pool_stride, 3, 'pool_stride')

    if not isinstance(use_cudnn, bool):
        raise ValueError("use_cudnn should be True or False")

    l_type = "pool3d"
    helper = LayerHelper(l_type, **locals())
    dtype = helper.input_dtype()
    pool_out = helper.create_tmp_variable(dtype)

    helper.append_op(
        type=l_type,
        inputs={"X": input},
        outputs={"Out": pool_out},
        attrs={
            "pooling_type": pool_type,
            "ksize": pool_size,
            "global_pooling": global_pooling,
            "strides": pool_stride,
            "paddings": pool_padding,
            "use_cudnn": use_cudnn,
            "ceil_mode": ceil_mode,
            "use_mkldnn": use_mkldnn
        })

    return pool_out


def batch_norm(input,
               act=None,
               is_test=False,
               momentum=0.9,
               epsilon=1e-05,
               param_attr=None,
               bias_attr=None,
               data_layout='NCHW',
               in_place=False,
               use_mkldnn=False,
               name=None,
               moving_mean_name=None,
               moving_variance_name=None,
               do_model_average_for_mean_and_var=False,
               fuse_with_relu=False):
    """
    **Batch Normalization Layer**

    Can be used as a normalizer function for conv2d and fully_connected operations.
    The required data format for this layer is one of the following:

    1. NHWC `[batch, in_height, in_width, in_channels]`

    2. NCHW `[batch, in_channels, in_height, in_width]`

    Refer to `Batch Normalization: Accelerating Deep Network Training by Reducing
    Internal Covariate Shift <https://arxiv.org/pdf/1502.03167.pdf>`_
    for more details.

    :math:`input` is the input features over a mini-batch.

    ..  math::

        \\mu_{\\beta} &\\gets \\frac{1}{m} \\sum_{i=1}^{m} x_i \\qquad &//\\
        \ mini-batch\ mean \\\\
        \\sigma_{\\beta}^{2} &\\gets \\frac{1}{m} \\sum_{i=1}^{m}(x_i - \\
        \\mu_{\\beta})^2 \\qquad &//\ mini-batch\ variance \\\\
        \\hat{x_i} &\\gets \\frac{x_i - \\mu_\\beta} {\\sqrt{\\
        \\sigma_{\\beta}^{2} + \\epsilon}} \\qquad &//\ normalize \\\\
        y_i &\\gets \\gamma \\hat{x_i} + \\beta \\qquad &//\ scale\ and\ shift

    Args:
        input(variable): The input variable which is a LoDTensor.
        act(string, Default None): Activation type, linear|relu|prelu|...
        is_test(bool, Default False): Used for training or training.
        momentum(float, Default 0.9):
        epsilon(float, Default 1e-05):
        param_attr(ParamAttr): The parameter attribute for Parameter `scale`.
        bias_attr(ParamAttr): The parameter attribute for Parameter `bias`.
        data_layout(string, default NCHW): NCHW|NHWC
        in_place(bool, Default False): Make the input and output of batch norm reuse memory.
        use_mkldnn(bool, Default false): ${use_mkldnn_comment}
        name(string, Default None): A name for this layer(optional). If set None, the layer
            will be named automatically.
        moving_mean_name(string, Default None): The name of moving_mean which store the global Mean.
        moving_variance_name(string, Default None): The name of the moving_variance which store the global Variance.
        do_model_average_for_mean_and_var(bool, Default False): Do model average for mean and variance or not.
        fuse_with_relu (bool): if True, this OP performs relu after batch norm.

    Returns:
        Variable: A tensor variable which is the result after applying batch normalization on the input.

    Examples:

        .. code-block:: python

            hidden1 = fluid.layers.fc(input=x, size=200, param_attr='fc1.w')
            hidden2 = fluid.layers.batch_norm(input=hidden1)
    """
    helper = LayerHelper('batch_norm', **locals())
    dtype = helper.input_dtype()

    input_shape = input.shape
    if data_layout == 'NCHW':
        channel_num = input_shape[1]
    else:
        if data_layout == 'NHWC':
            channel_num = input_shape[-1]
        else:
            raise ValueError("unsupported data layout:" + data_layout)

    param_shape = [channel_num]

    # create parameter
    scale = helper.create_parameter(
        attr=helper.param_attr,
        shape=param_shape,
        dtype=dtype,
        default_initializer=Constant(1.0))

    bias = helper.create_parameter(
        attr=helper.bias_attr, shape=param_shape, dtype=dtype, is_bias=True)

    mean = helper.create_parameter(
        attr=ParamAttr(
            name=moving_mean_name,
            initializer=Constant(0.0),
            trainable=False,
            do_model_average=do_model_average_for_mean_and_var),
        shape=param_shape,
        dtype=input.dtype)
    mean.stop_gradient = True

    variance = helper.create_parameter(
        attr=ParamAttr(
            name=moving_variance_name,
            initializer=Constant(1.0),
            trainable=False,
            do_model_average=do_model_average_for_mean_and_var),
        shape=param_shape,
        dtype=input.dtype)
    variance.stop_gradient = True

    # create output
    # mean and mean_out share the same memory
    mean_out = mean
    # variance and variance out share the same memory
    variance_out = variance
    saved_mean = helper.create_tmp_variable(dtype=dtype, stop_gradient=True)
    saved_variance = helper.create_tmp_variable(dtype=dtype, stop_gradient=True)

    batch_norm_out = input if in_place else helper.create_tmp_variable(dtype)

    helper.append_op(
        type="batch_norm",
        inputs={
            "X": input,
            "Scale": scale,
            "Bias": bias,
            "Mean": mean,
            "Variance": variance
        },
        outputs={
            "Y": batch_norm_out,
            "MeanOut": mean_out,
            "VarianceOut": variance_out,
            "SavedMean": saved_mean,
            "SavedVariance": saved_variance
        },
        attrs={
            "momentum": momentum,
            "epsilon": epsilon,
            "is_test": is_test,
            "use_mkldnn": use_mkldnn,
            "fuse_with_relu": fuse_with_relu
        })

    return helper.append_activation(batch_norm_out)


@templatedoc()
def layer_norm(input,
               scale=True,
               shift=True,
               begin_norm_axis=1,
               epsilon=1e-05,
               param_attr=None,
               bias_attr=None,
               act=None,
               name=None):
    """
    ${comment}

    The formula is as follows:

    ..  math::

        \\mu & = \\frac{1}{H}\\sum_{i=1}^{H} a_i

        \\sigma & = \\sqrt{\\frac{1}{H}\sum_{i=1}^{H}(a_i - \\mu)^2}

        h & = f(\\frac{g}{\\sigma}(a - \\mu) + b)

    * :math:`a`: the vector representation of the summed inputs to the neurons
    in that layer.

    * :math:`H`: the number of hidden units in a layers

    * :math:`g`: the trainable scale parameter.

    * :math:`b`: the trainable bias parameter.

    Args:
        input(Variable): The input tensor variable.
        scale(bool): Whether to learn the adaptive gain :math:`g` after
            normalization.
        shift(bool): Whether to learn the adaptive bias :math:`b` after
            normalization.
        begin_norm_axis(bool): The normalization will be performed along
            dimensions from :attr:`begin_norm_axis` to :attr:`rank(input)`.
        epsilon(float): The small value added to the variance to prevent
            division by zero.
        param_attr(ParamAttr|None): The parameter attribute for the learnable
            gain :math:`g`.
        bias_attr(ParamAttr|None): The parameter attribute for the learnable
            bias :math:`b`.
        act(str): Activation to be applied to the output of layer normalizaiton.
        name (str): The name of this layer. It is optional.

    Returns:
        ${y_comment}

    Examples:

        >>> data = fluid.layers.data(name='data', shape=[3, 32, 32],
        >>>                          dtype='float32')
        >>> x = fluid.layers.layer_norm(input=data, begin_norm_axis=1)
    """
    helper = LayerHelper('layer_norm', **locals())
    dtype = helper.input_dtype()

    # create intput and parameters
    inputs = {'X': input}
    input_shape = input.shape
    param_shape = [reduce(lambda x, y: x * y, input_shape[begin_norm_axis:])]
    if scale:
        scale = helper.create_parameter(
            attr=helper.param_attr,
            shape=param_shape,
            dtype=dtype,
            default_initializer=Constant(1.0))
        inputs['Scale'] = scale
    if shift:
        assert bias_attr is not False
        bias = helper.create_parameter(
            attr=helper.bias_attr, shape=param_shape, dtype=dtype, is_bias=True)
        inputs['Bias'] = bias

    # create output
    mean_out = helper.create_tmp_variable(dtype=dtype, stop_gradient=True)
    variance_out = helper.create_tmp_variable(dtype=dtype, stop_gradient=True)
    layer_norm_out = helper.create_tmp_variable(dtype)

    helper.append_op(
        type="layer_norm",
        inputs=inputs,
        outputs={
            "Y": layer_norm_out,
            "Mean": mean_out,
            "Variance": variance_out,
        },
        attrs={"epsilon": epsilon,
               "begin_norm_axis": begin_norm_axis})

    return helper.append_activation(layer_norm_out)


def conv2d_transpose(input,
                     num_filters,
                     output_size=None,
                     filter_size=None,
                     padding=0,
                     stride=1,
                     dilation=1,
                     groups=None,
                     param_attr=None,
                     bias_attr=None,
                     use_cudnn=True,
                     act=None,
                     name=None):
    """
    **Convlution2D transpose layer**

    The convolution2D transpose layer calculates the output based on the input,
    filter, and dilations, strides, paddings. Input(Input) and output(Output)
    are in NCHW format. Where N is batch size, C is the number of channels,
    H is the height of the feature, and W is the width of the feature.
    Parameters(dilations, strides, paddings) are two elements. These two elements
    represent height and width, respectively. The details of convolution transpose
    layer, please refer to the following explanation and references
    `therein <http://www.matthewzeiler.com/wp-content/uploads/2017/07/cvpr2010.pdf>`_.
    If bias attribution and activation type are provided, bias is added to
    the output of the convolution, and the corresponding activation function
    is applied to the final result.

    For each input :math:`X`, the equation is:

    .. math::

        Out = \sigma (W \\ast X + b)

    Where:

    * :math:`X`: Input value, a tensor with NCHW format.
    * :math:`W`: Filter value, a tensor with MCHW format.
    * :math:`\\ast`: Convolution operation.
    * :math:`b`: Bias value, a 2-D tensor with shape [M, 1].
    * :math:`\\sigma`: Activation function.
    * :math:`Out`: Output value, the shape of :math:`Out` and :math:`X` may be different.

    Example:

        - Input:

          Input shape: :math:`(N, C_{in}, H_{in}, W_{in})`

          Filter shape: :math:`(C_{in}, C_{out}, H_f, W_f)`

        - Output:

          Output shape: :math:`(N, C_{out}, H_{out}, W_{out})`

        Where

        .. math::

           H_{out} &= (H_{in} - 1) * strides[0] - 2 * paddings[0] + dilations[0] * (H_f - 1) + 1 \\\\
           W_{out} &= (W_{in} - 1) * strides[1] - 2 * paddings[1] + dilations[1] * (W_f - 1) + 1

    Args:
        input(Variable): The input image with [N, C, H, W] format.
        num_filters(int): The number of the filter. It is as same as the output
            image channel.
        output_size(int|tuple|None): The output image size. If output size is a
            tuple, it must contain two integers, (image_H, image_W). This
            parameter only works when filter_size is None.
        filter_size(int|tuple|None): The filter size. If filter_size is a tuple,
            it must contain two integers, (filter_size_H, filter_size_W).
            Otherwise, the filter will be a square. None if use output size to
            calculate filter_size.
        padding(int|tuple): The padding size. If padding is a tuple, it must
            contain two integers, (padding_H, padding_W). Otherwise, the
            padding_H = padding_W = padding. Default: padding = 0.
        stride(int|tuple): The stride size. If stride is a tuple, it must
            contain two integers, (stride_H, stride_W). Otherwise, the
            stride_H = stride_W = stride. Default: stride = 1.
        dilation(int|tuple): The dilation size. If dilation is a tuple, it must
            contain two integers, (dilation_H, dilation_W). Otherwise, the
            dilation_H = dilation_W = dilation. Default: dilation = 1.
        groups(int): The groups number of the Conv2d transpose layer. Inspired by
            grouped convolution in Alex Krizhevsky's Deep CNN paper, in which
            when group=2, the first half of the filters is only connected to the
            first half of the input channels, while the second half of the
            filters is only connected to the second half of the input channels.
            Default: groups=1
        param_attr(ParamAttr): The parameters to the Conv2d_transpose Layer.
                               Default: None
        bias_attr(ParamAttr): Bias parameter for the Conv2d layer. Default: None
        use_cudnn(bool): Use cudnn kernel or not, it is valid only when the cudnn
            library is installed. Default: True
        act(str): Activation type. Default: None
        name(str|None): A name for this layer(optional). If set None, the layer
            will be named automatically.

    Returns:
        Variable: The tensor variable storing the convolution transpose result.

    Raises:
        ValueError: If the shapes of input, filter_size, stride, padding and
                    groups mismatch.

    Examples:
       .. code-block:: python

          data = fluid.layers.data(name='data', shape=[3, 32, 32], dtype='float32')
          conv2d_transpose = fluid.layers.conv2d_transpose(input=data, num_filters=2, filter_size=3)
    """

    input_channel = input.shape[1]

    op_type = 'conv2d_transpose'
    if (input_channel == groups and num_filters == input_channel and
            not use_cudnn):
        op_type = 'depthwise_conv2d_transpose'

    helper = LayerHelper(op_type, **locals())
    if not isinstance(input, Variable):
        raise TypeError("Input of conv2d_transpose must be Variable")

    padding = utils.convert_to_list(padding, 2, 'padding')
    stride = utils.convert_to_list(stride, 2, 'stride')
    dilation = utils.convert_to_list(dilation, 2, 'dilation')

    if not isinstance(use_cudnn, bool):
        raise ValueError("use_cudnn should be True or False")

    if filter_size is None:
        if output_size is None:
            raise ValueError("output_size must be set when filter_size is None")
        if isinstance(output_size, int):
            output_size = [output_size, output_size]

        h_in = input.shape[2]
        w_in = input.shape[3]

        filter_size_h = (output_size[0] - (h_in - 1) * stride[0] + 2 *
                         padding[0] - 1) // dilation[0] + 1
        filter_size_w = (output_size[1] - (w_in - 1) * stride[1] + 2 *
                         padding[1] - 1) // dilation[1] + 1
        filter_size = [filter_size_h, filter_size_w]
    else:
        filter_size = utils.convert_to_list(filter_size, 2,
                                            'conv2d_transpose.filter_size')

    groups = 1 if groups is None else groups
    filter_shape = [input_channel, num_filters // groups] + filter_size
    img_filter = helper.create_parameter(
        dtype=input.dtype, shape=filter_shape, attr=helper.param_attr)

    pre_bias = helper.create_tmp_variable(dtype=input.dtype)
    helper.append_op(
        type=op_type,
        inputs={'Input': [input],
                'Filter': [img_filter]},
        outputs={'Output': pre_bias},
        attrs={
            'strides': stride,
            'paddings': padding,
            'dilations': dilation,
            'groups': groups,
            'use_cudnn': use_cudnn
        })

    pre_act = helper.append_bias_op(pre_bias, dim_start=1, dim_end=2)
    out = helper.append_activation(pre_act)
    return out


def conv3d_transpose(input,
                     num_filters,
                     output_size=None,
                     filter_size=None,
                     padding=0,
                     stride=1,
                     dilation=1,
                     groups=None,
                     param_attr=None,
                     bias_attr=None,
                     use_cudnn=True,
                     act=None,
                     name=None):
    """
    **Convlution3D transpose layer**

    The convolution3D transpose layer calculates the output based on the input,
    filter, and dilations, strides, paddings. Input(Input) and output(Output)
    are in NCDHW format. Where N is batch size, C is the number of channels,
    D is the depth of the feature, H is the height of the feature, and W
    is the width of the feature. Parameters(dilations, strides, paddings) are
    two elements. These two elements represent height and width, respectively.
    The details of convolution transpose layer, please refer to the following
    explanation and references `therein <http://www.matthewzeiler.com/wp-content/uploads/2017/07/cvpr2010.pdf>`_.
    If bias attribution and activation type are provided, bias is added to
    the output of the convolution, and the corresponding activation function
    is applied to the final result.

    For each input :math:`X`, the equation is:

    .. math::

        Out = \sigma (W \\ast X + b)

    In the above equation:

    * :math:`X`: Input value, a tensor with NCDHW format.
    * :math:`W`: Filter value, a tensor with MCDHW format.
    * :math:`\\ast`: Convolution operation.
    * :math:`b`: Bias value, a 2-D tensor with shape [M, 1].
    * :math:`\\sigma`: Activation function.
    * :math:`Out`: Output value, the shape of :math:`Out` and :math:`X` may be different.

    Example:

        - Input:

          Input shape: :math:`(N, C_{in}, D_{in}, H_{in}, W_{in})`

          Filter shape: :math:`(C_{in}, C_{out}, D_f, H_f, W_f)`

        - Output:

          Output shape: :math:`(N, C_{out}, D_{out}, H_{out}, W_{out})`

        Where

        .. math::

           D_{out} &= (D_{in} - 1) * strides[0] - 2 * paddings[0] + dilations[0] * (D_f - 1) + 1 \\\\
           H_{out} &= (H_{in} - 1) * strides[1] - 2 * paddings[1] + dilations[1] * (H_f - 1) + 1 \\\\
           W_{out} &= (W_{in} - 1) * strides[2] - 2 * paddings[2] + dilations[2] * (W_f - 1) + 1

    Args:
        input(Variable): The input image with [N, C, D, H, W] format.
        num_filters(int): The number of the filter. It is as same as the output
            image channel.
        output_size(int|tuple|None): The output image size. If output size is a
            tuple, it must contain three integers, (image_D, image_H, image_W). This
            parameter only works when filter_size is None.
        filter_size(int|tuple|None): The filter size. If filter_size is a tuple,
            it must contain three integers, (filter_size_D, filter_size_H, filter_size_W).
            Otherwise, the filter will be a square. None if use output size to
            calculate filter_size.
        padding(int|tuple): The padding size. If padding is a tuple, it must
            contain three integers, (padding_D, padding_H, padding_W). Otherwise, the
            padding_D = padding_H = padding_W = padding. Default: padding = 0.
        stride(int|tuple): The stride size. If stride is a tuple, it must
            contain three integers, (stride_D, stride_H, stride_W). Otherwise, the
            stride_D = stride_H = stride_W = stride. Default: stride = 1.
        dilation(int|tuple): The dilation size. If dilation is a tuple, it must
            contain three integers, (dilation_D, dilation_H, dilation_W). Otherwise, the
            dilation_D = dilation_H = dilation_W = dilation. Default: dilation = 1.
        groups(int): The groups number of the Conv3d transpose layer. Inspired by
            grouped convolution in Alex Krizhevsky's Deep CNN paper, in which
            when group=2, the first half of the filters is only connected to the
            first half of the input channels, while the second half of the
            filters is only connected to the second half of the input channels.
            Default: groups=1
        param_attr(ParamAttr): The parameters to the Conv3d_transpose Layer.
            Default: None
        bias_attr(ParamAttr): Bias parameter for the Conv3d layer. Default: None
        use_cudnn(bool): Use cudnn kernel or not, it is valid only when the cudnn
            library is installed. Default: True
        act(str): Activation type. Default: None
        name(str|None): A name for this layer(optional). If set None, the layer
            will be named automatically.

    Returns:
        Variable: The tensor variable storing the convolution transpose result.

    Raises:
        ValueError: If the shapes of input, filter_size, stride, padding and
                    groups mismatch.

    Examples:
       .. code-block:: python

          data = fluid.layers.data(name='data', shape=[3, 12, 32, 32], dtype='float32')
          conv3d_transpose = fluid.layers.conv3d_transpose(input=data, num_filters=2, filter_size=3)
    """
    l_type = "conv3d_transpose"
    helper = LayerHelper(l_type, **locals())
    if not isinstance(input, Variable):
        raise TypeError("Input of conv3d_transpose must be Variable")
    input_channel = input.shape[1]

    padding = utils.convert_to_list(padding, 3, 'padding')
    stride = utils.convert_to_list(stride, 3, 'stride')
    dilation = utils.convert_to_list(dilation, 3, 'dilation')

    if not isinstance(use_cudnn, bool):
        raise ValueError("use_cudnn should be True or False")

    if filter_size is None:
        if output_size is None:
            raise ValueError("output_size must be set when filter_size is None")
        if isinstance(output_size, int):
            output_size = [output_size, output_size]

        d_in = input.shape[2]
        h_in = input.shape[3]
        w_in = input.shape[4]

        filter_size_d = (output_size[0] - (d_in - 1) * stride[0] + 2 *
                         padding[0] - 1) // dilation[0] + 1
        filter_size_h = (output_size[1] - (h_in - 1) * stride[1] + 2 *
                         padding[1] - 1) // dilation[1] + 1
        filter_size_w = (output_size[2] - (w_in - 1) * stride[2] + 2 *
                         padding[2] - 1) // dilation[2] + 1
        filter_size = [filter_size_d, filter_size_h, filter_size_w]
    else:
        filter_size = utils.convert_to_list(filter_size, 3,
                                            'conv3d_transpose.filter_size')

    groups = 1 if groups is None else groups
    filter_shape = [input_channel, num_filters // groups] + filter_size
    img_filter = helper.create_parameter(
        dtype=input.dtype, shape=filter_shape, attr=helper.param_attr)

    pre_bias = helper.create_tmp_variable(dtype=input.dtype)
    helper.append_op(
        type=l_type,
        inputs={'Input': [input],
                'Filter': [img_filter]},
        outputs={'Output': pre_bias},
        attrs={
            'strides': stride,
            'paddings': padding,
            'dilations': dilation,
            'groups': groups,
            'use_cudnn': use_cudnn
        })

    pre_act = helper.append_bias_op(pre_bias, dim_start=1, dim_end=2)
    out = helper.append_activation(pre_act)
    return out


def sequence_expand(x, y, ref_level=-1, name=None):
    """Sequence Expand Layer. This layer will expand the input variable **x**
    according to specified level lod of **y**. Please note that lod level of
    **x** is at most 1 and rank of **x** is at least 2. When rank of **x**
    is greater than 2, then it would be viewed as a 2-D tensor.
    Following examples will explain how sequence_expand works:

    .. code-block:: text

        * Case 1
            x is a LoDTensor:
                x.lod  = [[2,        2]]
                x.data = [[a], [b], [c], [d]]
                x.dims = [4, 1]

            y is a LoDTensor:
                y.lod = [[2,    2],
                         [3, 3, 1, 1]]

            ref_level: 0

            then output is a 1-level LoDTensor:
                out.lod =  [[2,        2,        2,        2]]
                out.data = [[a], [b], [a], [b], [c], [d], [c], [d]]
                out.dims = [8, 1]

        * Case 2
            x is a Tensor:
                x.data = [[a], [b], [c]]
                x.dims = [3, 1]

            y is a LoDTensor:
                y.lod = [[2, 0, 3]]

            ref_level: -1

            then output is a Tensor:
                out.data = [[a], [a], [c], [c], [c]]
                out.dims = [5, 1]
    Args:
        x (Variable): The input variable which is a Tensor or LoDTensor.
        y (Variable): The input variable which is a LoDTensor.
        ref_level (int): Lod level of `y` to be referred by `x`. If set to -1,
                         refer the last level of lod.
        name(str|None): A name for this layer(optional). If set None, the layer
                        will be named automatically.

    Returns:
        Variable: The expanded variable which is a LoDTensor.

    Examples:
        .. code-block:: python

            x = fluid.layers.data(name='x', shape=[10], dtype='float32')
            y = fluid.layers.data(name='y', shape=[10, 20],
                             dtype='float32', lod_level=1)
            out = layers.sequence_expand(x=x, y=y, ref_level=0)
    """
    helper = LayerHelper('sequence_expand', input=x, **locals())
    dtype = helper.input_dtype()
    tmp = helper.create_tmp_variable(dtype)
    helper.append_op(
        type='sequence_expand',
        inputs={'X': x,
                'Y': y},
        outputs={'Out': tmp},
        attrs={'ref_level': ref_level})
    return tmp


@templatedoc()
def sequence_pad(x, pad_value, maxlen=None):
    """
    ${comment}

    Args:
        x(Variable): Input variable which should contain lod information.
        pad_value(Variable): The Variable that holds values that will be fill 
            into padded steps. It can be a scalar or a tensor whose shape 
            equals to time steps in sequences. If it's a scalar, it will be 
            automatically broadcasted to the shape of time step.
        maxlen(int, default None): The length of padded sequences. It can be 
            None or any positive int. When it is None, all sequences will be 
            padded up to the length of the longest one among them; when it a 
            certain positive value, it must be greater than the length of the 
            longest original sequence."
    
    Returns:
        Variable: The padded sequence batch. All sequences has the same length.
    
    Examples:
        .. code-block:: python

            import numpy

            x = fluid.layers.data(name='y', shape=[10, 5],
                             dtype='float32', lod_level=1)
            pad_value = fluid.layers.assign(input=numpy.array([0]))
            out = fluid.layers.sequence_pad(x=x, pad_value=pad_value)
    """

    helper = LayerHelper('sequence_pad', input=x, **locals())
    dtype = helper.input_dtype()
    out = helper.create_tmp_variable(dtype)
    if maxlen is None:
        maxlen = -1
    helper.append_op(
        type='sequence_pad',
        inputs={'X': x,
                'PadValue': pad_value},
        outputs={'Out': out},
        attrs={'padded_length': maxlen})
    return out


def beam_search(pre_ids,
                pre_scores,
                ids,
                scores,
                beam_size,
                end_id,
                level=0,
                name=None):
    """
    Beam search is a classical algorithm for selecting candidate words in a
    machine translation task.

    Refer to `Beam search <https://en.wikipedia.org/wiki/Beam_search>`_
    for more details.

    This layer does the search in beams for one time step. Specifically, it
    selects the top-K candidate word ids of current step from :attr:`ids`
    according to their :attr:`scores` for all source sentences, where K is
    :attr:`beam_size` and :attr:`ids, scores` are predicted results from the
    computation cell. Additionally, :attr:`pre_ids` and :attr:`pre_scores` are
    the output of beam_search at previous step, they are needed for special use
    to handle ended candidate translations.

    Note that the :attr:`scores` passed in should be accumulated scores, and
    length penalty should be done with extra operators before calculating the
    accumulated scores if needed, also suggest finding top-K before it and
    using the top-K candidates following.

    Please see the following demo for a fully beam search usage example:

        fluid/tests/book/test_machine_translation.py

    Args:
        pre_ids(Variable): The LodTensor variable which is the output of
            beam_search at previous step. It should be a LodTensor with shape
            :math:`(batch_size, 1)` and lod
            :math:`[[0, 1, ... , batch_size], [0, 1, ..., batch_size]]` at the
            first step.
        pre_scores(Variable): The LodTensor variable which is the output of
            beam_search at previous step.
        ids(Variable): The LodTensor variable containing the candidates ids.
            Its shape should be :math:`(batch_size \\times beam_size, K)`,
            where :math:`K` supposed to be :attr:`beam_size`.
        scores(Variable): The LodTensor variable containing the accumulated
            scores corresponding to :attr:`ids` and its shape is the same as
            the shape of :attr:`ids`.
        beam_size(int): The beam width used in beam search.
        end_id(int): The id of end token.
        level(int, default 0): It can be ignored and mustn't change currently.
            It means the source level of lod, which is explained as following.
            The lod level of :attr:`ids` should be 2. The first level is source
            level which describes how many prefixes (branchs) for each source
            sentece (beam), and the second level is sentence level which
            describes how these candidates belong to the prefix. The paths
            linking prefixes and selected candidates are organized and reserved
            in lod.
        name(str|None): A name for this layer(optional). If set None, the layer
                        will be named automatically.

    Returns:
        Variable: The LodTensor pair containing the selected ids and the \
            corresponding scores.

    Examples:
        .. code-block:: python

            # Suppose `probs` contains predicted results from the computation
            # cell and `pre_ids` and `pre_scores` is the output of beam_search
            # at previous step.
            topk_scores, topk_indices = layers.topk(probs, k=beam_size)
            accu_scores = layers.elementwise_add(
                x=layers.log(x=topk_scores)),
                y=layers.reshape(
                    pre_scores, shape=[-1]),
                axis=0)
            selected_ids, selected_scores = layers.beam_search(
                pre_ids=pre_ids,
                pre_scores=pre_scores,
                ids=topk_indices,
                scores=accu_scores,
                beam_size=beam_size,
                end_id=end_id)
    """
    helper = LayerHelper('beam_search', **locals())
    score_type = scores.dtype
    id_type = ids.dtype

    selected_scores = helper.create_tmp_variable(dtype=score_type)
    selected_ids = helper.create_tmp_variable(dtype=id_type)

    helper.append_op(
        type='beam_search',
        inputs={
            'pre_ids': pre_ids,
            'pre_scores': pre_scores,
            'ids': ids,
            'scores': scores,
        },
        outputs={
            'selected_ids': selected_ids,
            'selected_scores': selected_scores,
        },
        attrs={
            # TODO(ChunweiYan) to assure other value support
            'level': level,
            'beam_size': beam_size,
            'end_id': end_id,
        })

    return selected_ids, selected_scores


def beam_search_decode(ids, scores, beam_size, end_id, name=None):
    """
    Beam Search Decode Layer. This layer constructs the full hypotheses for
    each source sentence by walking back along the LoDTensorArray :attr:`ids`
    whose lods can be used to restore the path in the beam search tree.
    Please see the following demo for a fully beam search usage example:
        fluid/tests/book/test_machine_translation.py

    Args:
        ids(Variable): The LodTensorArray variable containing the selected ids
            of all steps.
        scores(Variable): The LodTensorArray variable containing the selected
            scores of all steps.
        beam_size(int): The beam width used in beam search.
        end_id(int): The id of end token.
        name(str|None): A name for this layer(optional). If set None, the layer
                        will be named automatically.

    Returns:
        Variable: The LodTensor pair containing the generated id sequences \
            and the corresponding scores. The shapes and lods of the two \
            LodTensor are same. The lod level is 2 and the two levels \
            separately indicate how many hypotheses each source sentence has \
            and how many ids each hypothesis has.

    Examples:
        .. code-block:: python
            # Suppose `ids` and `scores` are LodTensorArray variables reserving
            # the selected ids and scores of all steps
            finished_ids, finished_scores = layers.beam_search_decode(
                ids, scores, beam_size=5, end_id=0)
    """
    helper = LayerHelper('beam_search_decode', **locals())
    sentence_ids = helper.create_tmp_variable(dtype=ids.dtype)
    sentence_scores = helper.create_tmp_variable(dtype=ids.dtype)

    helper.append_op(
        type="beam_search_decode",
        inputs={"Ids": ids,
                "Scores": scores},
        outputs={
            "SentenceIds": sentence_ids,
            "SentenceScores": sentence_scores
        },
        attrs={"beam_size": beam_size,
               "end_id": end_id})

    return sentence_ids, sentence_scores


def lstm_unit(x_t,
              hidden_t_prev,
              cell_t_prev,
              forget_bias=0.0,
              param_attr=None,
              bias_attr=None,
              name=None):
    """Lstm unit layer. The equation of a lstm step is:

        .. math::

            i_t & = \sigma(W_{x_i}x_{t} + W_{h_i}h_{t-1} + b_i)

            f_t & = \sigma(W_{x_f}x_{t} + W_{h_f}h_{t-1} + b_f)

            c_t & = f_tc_{t-1} + i_t tanh (W_{x_c}x_t + W_{h_c}h_{t-1} + b_c)

            o_t & = \sigma(W_{x_o}x_{t} + W_{h_o}h_{t-1} + b_o)

            h_t & = o_t tanh(c_t)

    The inputs of lstm unit include :math:`x_t`, :math:`h_{t-1}` and
    :math:`c_{t-1}`. The 2nd dimensions of :math:`h_{t-1}` and :math:`c_{t-1}`
    should be same. The implementation separates the linear transformation and
    non-linear transformation apart. Here, we take :math:`i_t` as an example.
    The linear transformation is applied by calling a `fc` layer and the
    equation is:

        .. math::

            L_{i_t} = W_{x_i}x_{t} + W_{h_i}h_{t-1} + b_i

    The non-linear transformation is applied by calling `lstm_unit_op` and the
    equation is:

        .. math::

            i_t = \sigma(L_{i_t})

    This layer has two outputs including :math:`h_t` and :math:`o_t`.

    Args:
        x_t (Variable): The input value of current step, a 2-D tensor with shape
            M x N, M for batch size and N for input size.
        hidden_t_prev (Variable): The hidden value of lstm unit, a 2-D tensor
            with shape M x S, M for batch size and S for size of lstm unit.
        cell_t_prev (Variable): The cell value of lstm unit, a 2-D tensor with
            shape M x S, M for batch size and S for size of lstm unit.
        forget_bias (float): The forget bias of lstm unit.
        param_attr (ParamAttr): The attributes of parameter weights, used to set
            initializer, name etc.
        bias_attr (ParamAttr): The attributes of bias weights, if not False,
            bias weights will be created and be set to default value.
        name(str|None): A name for this layer(optional). If set None, the layer
                       will be named automatically.

    Returns:
        tuple: The hidden value and cell value of lstm unit.

    Raises:
        ValueError: The ranks of **x_t**, **hidden_t_prev** and **cell_t_prev**
                    not be 2 or the 1st dimensions of **x_t**, **hidden_t_prev**
                    and **cell_t_prev** not be the same or the 2nd dimensions of
                    **hidden_t_prev** and **cell_t_prev** not be the same.

    Examples:

        .. code-block:: python

             x_t = fluid.layers.fc(input=x_t_data, size=10)
             prev_hidden = fluid.layers.fc(input=prev_hidden_data, size=30)
             prev_cell = fluid.layers.fc(input=prev_cell_data, size=30)
             hidden_value, cell_value = fluid.layers.lstm_unit(x_t=x_t,
                                                    hidden_t_prev=prev_hidden,
                                                    cell_t_prev=prev_cell)
    """
    helper = LayerHelper('lstm_unit', **locals())

    if len(x_t.shape) != 2:
        raise ValueError("Rank of x_t must be 2.")

    if len(hidden_t_prev.shape) != 2:
        raise ValueError("Rank of hidden_t_prev must be 2.")

    if len(cell_t_prev.shape) != 2:
        raise ValueError("Rank of cell_t_prev must be 2.")

    if x_t.shape[0] != hidden_t_prev.shape[0] or x_t.shape[
            0] != cell_t_prev.shape[0]:
        raise ValueError("The 1st dimensions of x_t, hidden_t_prev and "
                         "cell_t_prev must be the same.")

    if hidden_t_prev.shape[1] != cell_t_prev.shape[1]:
        raise ValueError("The 2nd dimensions of hidden_t_prev and "
                         "cell_t_prev must be the same.")

    if bias_attr is None:
        bias_attr = ParamAttr()

    size = cell_t_prev.shape[1]
    concat_out = concat(input=[x_t, hidden_t_prev], axis=1)
    fc_out = fc(input=concat_out,
                size=4 * size,
                param_attr=param_attr,
                bias_attr=bias_attr)
    dtype = x_t.dtype
    c = helper.create_tmp_variable(dtype)
    h = helper.create_tmp_variable(dtype)

    helper.append_op(
        type='lstm_unit',
        inputs={"X": fc_out,
                "C_prev": cell_t_prev},
        outputs={"C": c,
                 "H": h},
        attrs={"forget_bias": forget_bias})

    return h, c


def reduce_sum(input, dim=None, keep_dim=False, name=None):
    """
    Computes the sum of tensor elements over the given dimension.

    Args:
        input (Variable): The input variable which is a Tensor or LoDTensor.
        dim (list|int|None): The dimensions along which the sum is performed. If
            :attr:`None`, sum all elements of :attr:`input` and return a
            Tensor variable with a single element, otherwise must be in the
            range :math:`[-rank(input), rank(input))`. If :math:`dim[i] < 0`,
            the dimension to reduce is :math:`rank + dim[i]`.
        keep_dim (bool|False): Whether to reserve the reduced dimension in the
            output Tensor. The result tensor will have one fewer dimension
            than the :attr:`input` unless :attr:`keep_dim` is true.
        name(str|None): A name for this layer(optional). If set None, the layer
                       will be named automatically.

    Returns:
        Variable: The reduced Tensor variable.

    Examples:
        .. code-block:: python

            # x is a Tensor variable with following elements:
            #    [[0.2, 0.3, 0.5, 0.9]
            #     [0.1, 0.2, 0.6, 0.7]]
            # Each example is followed by the corresponding output tensor.
            fluid.layers.reduce_sum(x)  # [3.5]
            fluid.layers.reduce_sum(x, dim=0)  # [0.3, 0.5, 1.1, 1.6]
            fluid.layers.reduce_sum(x, dim=-1)  # [1.9, 1.6]
            fluid.layers.reduce_sum(x, dim=1, keep_dim=True)  # [[1.9], [1.6]]

            # x is a Tensor variable with shape [2, 2, 2] and elements as below:
            #      [[[1, 2], [3, 4]],
            #      [[5, 6], [7, 8]]]
            # Each example is followed by the corresponding output tensor.
            fluid.layers.reduce_sum(x, dim=[1, 2]) # [10, 26]
            fluid.layers.reduce_sum(x, dim=[0, 1]) # [16, 20]

    """
    helper = LayerHelper('reduce_sum', **locals())
    out = helper.create_tmp_variable(dtype=helper.input_dtype())
    if dim is not None and not isinstance(dim, list):
        dim = [dim]
    helper.append_op(
        type='reduce_sum',
        inputs={'X': input},
        outputs={'Out': out},
        attrs={
            'dim': dim if dim != None else [0],
            'keep_dim': keep_dim,
            'reduce_all': True if dim == None else False
        })
    return out


def reduce_mean(input, dim=None, keep_dim=False, name=None):
    """
    Computes the mean of the input tensor's elements along the given dimension.

    Args:
        input (Variable): The input variable which is a Tensor or LoDTensor.
        dim (list|int|None): The dimension along which the mean is computed. If
            `None`, compute the mean over all elements of :attr:`input`
            and return a variable with a single element, otherwise it
            must be in the range :math:`[-rank(input), rank(input))`. If
            :math:`dim[i] < 0`, the dimension to reduce is
            :math:`rank(input) + dim[i]`.
        keep_dim (bool): Whether to reserve the reduced dimension in the
            output Tensor. The result tensor will have one fewer dimension
            than the :attr:`input` unless :attr:`keep_dim` is true.
        name(str|None): A name for this layer(optional). If set `None`, the layer
                       will be named automatically.

    Returns:
        Variable: The reduced mean Variable.

    Examples:
        .. code-block:: python

            # x is a Tensor variable with following elements:
            #    [[0.2, 0.3, 0.5, 0.9]
            #     [0.1, 0.2, 0.6, 0.7]]
            # Each example is followed by the correspending output tensor.
            fluid.layers.reduce_mean(x)  # [0.4375]
            fluid.layers.reduce_mean(x, dim=0)  # [0.15, 0.25, 0.55, 0.8]
            fluid.layers.reduce_mean(x, dim=-1)  # [0.475, 0.4]
            fluid.layers.reduce_mean(
                x, dim=1, keep_dim=True)  # [[0.475], [0.4]]

            # x is a Tensor variable with shape [2, 2, 2] and elements as below:
            #      [[[1.0, 2.0], [3.0, 4.0]],
            #      [[5.0, 6.0], [7.0, 8.0]]]
            # Each example is followed by the correspending output tensor.
            fluid.layers.reduce_mean(x, dim=[1, 2]) # [2.5, 6.5]
            fluid.layers.reduce_mean(x, dim=[0, 1]) # [4.0, 5.0]
    """
    helper = LayerHelper('reduce_mean', **locals())
    out = helper.create_tmp_variable(dtype=helper.input_dtype())
    if dim is not None and not isinstance(dim, list):
        dim = [dim]
    helper.append_op(
        type='reduce_mean',
        inputs={'X': input},
        outputs={'Out': out},
        attrs={
            'dim': dim if dim != None else [0],
            'keep_dim': keep_dim,
            'reduce_all': True if dim == None else False
        })
    return out


def reduce_max(input, dim=None, keep_dim=False, name=None):
    """
    Computes the maximum of tensor elements over the given dimension.

    Args:
        input (Variable): The input variable which is a Tensor or LoDTensor.
        dim (list|int|None): The dimension along which the maximum is computed.
            If :attr:`None`, compute the maximum over all elements of
            :attr:`input` and return a Tensor variable with a single element,
            otherwise must be in the range :math:`[-rank(input), rank(input))`.
            If :math:`dim[i] < 0`, the dimension to reduce is :math:`rank + dim[i]`.
        keep_dim (bool): Whether to reserve the reduced dimension in the
            output Tensor. The result tensor will have one fewer dimension
            than the :attr:`input` unless :attr:`keep_dim` is true.
        name(str|None): A name for this layer(optional). If set None, the layer
                       will be named automatically.

    Returns:
        Variable: The reduced Tensor variable.

    Examples:
        .. code-block:: python

            # x is a Tensor variable with following elements:
            #    [[0.2, 0.3, 0.5, 0.9]
            #     [0.1, 0.2, 0.6, 0.7]]
            # Each example is followed by the correspending output tensor.
            fluid.layers.reduce_max(x)  # [0.9]
            fluid.layers.reduce_max(x, dim=0)  # [0.2, 0.3, 0.6, 0.9]
            fluid.layers.reduce_max(x, dim=-1)  # [0.9, 0.7]
            fluid.layers.reduce_max(x, dim=1, keep_dim=True)  # [[0.9], [0.7]]

            # x is a Tensor variable with shape [2, 2, 2] and elements as below:
            #      [[[1.0, 2.0], [3.0, 4.0]],
            #      [[5.0, 6.0], [7.0, 8.0]]]
            # Each example is followed by the correspending output tensor.
            fluid.layers.reduce_max(x, dim=[1, 2]) # [4.0, 8.0]
            fluid.layers.reduce_max(x, dim=[0, 1]) # [7.0, 8.0]
    """
    helper = LayerHelper('reduce_max', **locals())
    out = helper.create_tmp_variable(dtype=helper.input_dtype())
    if dim is not None and not isinstance(dim, list):
        dim = [dim]
    helper.append_op(
        type='reduce_max',
        inputs={'X': input},
        outputs={'Out': out},
        attrs={
            'dim': dim if dim != None else [0],
            'keep_dim': keep_dim,
            'reduce_all': True if dim == None else False
        })
    return out


def reduce_min(input, dim=None, keep_dim=False, name=None):
    """
    Computes the minimum of tensor elements over the given dimension.

    Args:
        input (Variable): The input variable which is a Tensor or LoDTensor.
        dim (list|int|None): The dimensions along which the minimum is computed.
            If :attr:`None`, compute the minimum over all elements of
            :attr:`input` and return a Tensor variable with a single element,
            otherwise must be in the range :math:`[-rank(input), rank(input))`.
            If :math:`dim[i] < 0`, the dimension to reduce is :math:`rank + dim[i]`.
        keep_dim (bool): Whether to reserve the reduced dimension in the
            output Tensor. The result tensor will have one fewer dimension
            than the :attr:`input` unless :attr:`keep_dim` is true.
        name(str|None): A name for this layer(optional). If set None, the layer
                       will be named automatically.

    Returns:
        Variable: The reduced Tensor variable.

    Examples:
        .. code-block:: python

            # x is a Tensor variable with following elements:
            #    [[0.2, 0.3, 0.5, 0.9]
            #     [0.1, 0.2, 0.6, 0.7]]
            # Each example is followed by the correspending output tensor.
            fluid.layers.reduce_min(x)  # [0.1]
            fluid.layers.reduce_min(x, dim=0)  # [0.1, 0.2, 0.5, 0.7]
            fluid.layers.reduce_min(x, dim=-1)  # [0.2, 0.1]
            fluid.layers.reduce_min(x, dim=1, keep_dim=True)  # [[0.2], [0.1]]

            # x is a Tensor variable with shape [2, 2, 2] and elements as below:
            #      [[[1.0, 2.0], [3.0, 4.0]],
            #      [[5.0, 6.0], [7.0, 8.0]]]
            # Each example is followed by the correspending output tensor.
            fluid.layers.reduce_min(x, dim=[1, 2]) # [1.0, 5.0]
            fluid.layers.reduce_min(x, dim=[0, 1]) # [1.0, 2.0]
    """
    helper = LayerHelper('reduce_min', **locals())
    out = helper.create_tmp_variable(dtype=helper.input_dtype())
    if dim is not None and not isinstance(dim, list):
        dim = [dim]
    helper.append_op(
        type='reduce_min',
        inputs={'X': input},
        outputs={'Out': out},
        attrs={
            'dim': dim if dim != None else [0],
            'keep_dim': keep_dim,
            'reduce_all': True if dim == None else False
        })
    return out


def reduce_prod(input, dim=None, keep_dim=False, name=None):
    """
    Computes the product of tensor elements over the given dimension.

    Args:
        input (Variable): The input variable which is a Tensor or LoDTensor.
        dim (list|int|None): The dimensions along which the product is performed. If
            :attr:`None`, multipy all elements of :attr:`input` and return a
            Tensor variable with a single element, otherwise must be in the
            range :math:`[-rank(input), rank(input))`. If :math:`dim[i] < 0`,
            the dimension to reduce is :math:`rank + dim[i]`.
        keep_dim (bool|False): Whether to reserve the reduced dimension in the
            output Tensor. The result tensor will have one fewer dimension
            than the :attr:`input` unless :attr:`keep_dim` is true.
        name(str|None): A name for this layer(optional). If set None, the
            layer will be named automatically.

    Returns:
        Variable: The reduced Tensor variable.

    Examples:
        .. code-block:: python

            # x is a Tensor variable with following elements:
            #    [[0.2, 0.3, 0.5, 0.9]
            #     [0.1, 0.2, 0.6, 0.7]]
            # Each example is followed by the correspending output tensor.
            fluid.layers.reduce_prod(x)  # [0.0002268]
            fluid.layers.reduce_prod(x, dim=0)  # [0.02, 0.06, 0.3, 0.63]
            fluid.layers.reduce_prod(x, dim=-1)  # [0.027, 0.0084]
            fluid.layers.reduce_prod(x, dim=1,
                                     keep_dim=True)  # [[0.027], [0.0084]]

            # x is a Tensor variable with shape [2, 2, 2] and elements as below:
            #      [[[1.0, 2.0], [3.0, 4.0]],
            #      [[5.0, 6.0], [7.0, 8.0]]]
            # Each example is followed by the correspending output tensor.
            fluid.layers.reduce_prod(x, dim=[1, 2]) # [24.0, 1680.0]
            fluid.layers.reduce_prod(x, dim=[0, 1]) # [105.0, 384.0]
    """
    helper = LayerHelper('reduce_prod', **locals())
    out = helper.create_tmp_variable(dtype=helper.input_dtype())
    if dim is not None and not isinstance(dim, list):
        dim = [dim]
    helper.append_op(
        type='reduce_prod',
        inputs={'X': input},
        outputs={'Out': out},
        attrs={
            'dim': dim if dim != None else [0],
            'keep_dim': keep_dim,
            'reduce_all': True if dim == None else False
        })
    return out


def split(input, num_or_sections, dim=-1, name=None):
    """
    Split the input tensor into multiple sub-tensors.

    Args:
        input (Variable): The input variable which is a Tensor or LoDTensor.
        num_or_sections (int|list): If :attr:`num_or_sections` is an integer,
            then the integer indicates the number of equal sized sub-tensors
            that the tensor will be divided into. If :attr:`num_or_sections`
            is a list of integers, the length of list indicates the number of
            sub-tensors and the integers indicate the sizes of sub-tensors'
            :attr:`dim` dimension orderly.
        dim (int): The dimension along which to split. If :math:`dim < 0`, the
            dimension to split along is :math:`rank(input) + dim`.
        name(str|None): A name for this layer(optional). If set None, the layer
                       will be named automatically.

    Returns:
        list(Variable): The list of segmented tensor variables.

    Examples:
        .. code-block:: python

            # x is a Tensor variable with shape [3, 9, 5]:
            x0, x1, x2 = fluid.layers.split(x, num_or_sections=3, dim=1)
            x0.shape  # [3, 3, 5]
            x1.shape  # [3, 3, 5]
            x2.shape  # [3, 3, 5]
            x0, x1, x2 = fluid.layers.split(
                x, num_or_sections=[2, 3, 4], dim=1)
            x0.shape  # [3, 2, 5]
            x1.shape  # [3, 3, 5]
            x2.shape  # [3, 4, 5]
    """
    helper = LayerHelper('split', **locals())
    input_shape = input.shape
    dim = (len(input_shape) + dim) if dim < 0 else dim
    if isinstance(num_or_sections, int):
        assert num_or_sections > 1, 'num_or_sections must be more than 1.'
        num = num_or_sections
    else:
        assert len(num_or_sections) < input_shape[
            dim], 'len(num_or_sections) must not be more than input.shape[dim].'
        num = len(num_or_sections)
    outs = [
        helper.create_tmp_variable(dtype=helper.input_dtype())
        for i in range(num)
    ]
    helper.append_op(
        type='split',
        inputs={'X': input},
        outputs={'Out': outs},
        attrs={
            'num': num_or_sections if isinstance(num_or_sections, int) else 0,
            'sections': num_or_sections
            if isinstance(num_or_sections, list) else [],
            'axis': dim
        })
    return outs


def l2_normalize(x, axis, epsilon=1e-12, name=None):
    """
    **L2 normalize Layer**

    The l2 normalize layer normalizes `x` along dimension `axis` using an L2
    norm. For a 1-D tensor (`dim` is fixed to 0), this layer computes

    .. math::

        y = \\frac{x}{ \sqrt{\sum {x^2} + epsion }}

    For `x` with more dimensions, this layer independently normalizes each 1-D
    slice along dimension `axis`.

    Args:
        x(Variable|list): The input tensor to l2_normalize layer.
        axis(int): The axis on which to apply normalization. If `axis < 0`, \
            the dimension to normalization is rank(X) + axis. -1 is the
            last dimension.
        epsilon(float): The epsilon value is used to avoid division by zero, \
            the defalut value is 1e-10.
        name(str|None): A name for this layer(optional). If set None, the layer \
            will be named automatically.

    Returns:
        Variable: The output tensor variable is the same shape with `x`.

    Examples:

        .. code-block:: python

            data = fluid.layers.data(name="data",
                                     shape=(3, 17, 13),
                                     dtype="float32")
            normed = fluid.layers.l2_normalize(x=data, axis=1)
    """

    if len(x.shape) == 1:
        axis = 0
    helper = LayerHelper("l2_normalize", **locals())

    out = helper.create_tmp_variable(dtype=x.dtype)
    norm = helper.create_tmp_variable(dtype=x.dtype)
    helper.append_op(
        type="norm",
        inputs={"X": x},
        outputs={"Out": out,
                 "Norm": norm},
        attrs={
            "axis": 1 if axis is None else axis,
            "epsilon": epsilon,
        })
    return out


def matmul(x, y, transpose_x=False, transpose_y=False, name=None):
    """
    Applies matrix multiplication to two tensors.

    Currently, the input tensors' rank can be any, but when the rank of any
    inputs is bigger than 3, this two inputs' rank should be equal.

    The actual behavior depends on the shapes of :math:`x`, :math:`y` and the
    flag values of :attr:`transpose_x`, :attr:`transpose_y`. Specifically:

    - If a transpose flag is specified, the last two dimensions of the tensor
      are transposed. If the tensor is rank-1 of shape :math:`[D]`, then for
      :math:`x` it is treated as :math:`[1, D]` in nontransposed form and as
      :math:`[D, 1]` in transposed form, whereas for :math:`y` it is the
      opposite: It is treated as :math:`[D, 1]` in nontransposed form and as
      :math:`[1, D]` in transposed form.

    - After transpose, the two tensors are 2-D or n-D and matrix multiplication
      performs in the following way.

      - If both are 2-D, they are multiplied like conventional matrices.
      - If either is n-D, it is treated as a stack of matrices residing in the
        last two dimensions and a batched matrix multiply supporting broadcast
        applies on the two tensors.

    Also note that if the raw tensor :math:`x` or :math:`y` is rank-1 and
    nontransposed, the prepended or appended dimension :math:`1` will be
    removed after matrix multiplication.

    Args:
        x (Variable): The input variable which is a Tensor or LoDTensor.
        y (Variable): The input variable which is a Tensor or LoDTensor.
        transpose_x (bool): Whether to transpose :math:`x` before multiplication.
        transpose_y (bool): Whether to transpose :math:`y` before multiplication.
        name(str|None): A name for this layer(optional). If set None, the layer
            will be named automatically.

    Returns:
        Variable: The product Tensor variable.

    Examples:
        .. code-block:: python

            # Examples to clarify shapes of the inputs and output
            # x: [B, ..., M, K], y: [B, ..., K, N]
            fluid.layers.matmul(x, y)  # out: [B, ..., M, N]

            # x: [B, M, K], y: [B, K, N]
            fluid.layers.matmul(x, y)  # out: [B, M, N]

            # x: [B, M, K], y: [K, N]
            fluid.layers.matmul(x, y)  # out: [B, M, N]

            # x: [M, K], y: [K, N]
            fluid.layers.matmul(x, y)  # out: [M, N]

            # x: [B, M, K], y: [K]
            fluid.layers.matmul(x, y)  # out: [B, M]

            # x: [K], y: [K]
            fluid.layers.matmul(x, y)  # out: [1]

            # x: [M], y: [N]
            fluid.layers.matmul(x, y, True, True)  # out: [M, N]
    """

    def __check_input(x, y):
        if len(y.shape) > len(x.shape):
            raise ValueError(
                "Invalid inputs for matmul. "
                "x's rank should be always greater than or equal to y'rank.")

        x_shape = list(x.shape)
        y_shape = list(y.shape)
        if len(x_shape) == 1:
            x_shape = [1] + x_shape
        if len(y_shape) == 1:
            y_shape = y_shape + [1]

        # check the inner 2 dimensions
        if transpose_x:
            x_shape[-2], x_shape[-1] = x_shape[-1], x_shape[-2]
        if transpose_y:
            y_shape[-2], y_shape[-1] = y_shape[-1], y_shape[-2]
        if x_shape[-1] != y_shape[-2]:
            raise ValueError("Invalid inputs for matmul.")

        if len(y_shape) > 2:
            for i, dim_x in enumerate(x_shape[:-2]):
                if dim_x != y_shape[i]:
                    raise ValueError("Invalid inputs for matmul.")

    __check_input(x, y)

    helper = LayerHelper('matmul', **locals())
    out = helper.create_tmp_variable(dtype=x.dtype)
    helper.append_op(
        type='matmul',
        inputs={'X': x,
                'Y': y},
        outputs={'Out': out},
        attrs={'transpose_X': transpose_x,
               'transpose_Y': transpose_y})
    return out


def topk(input, k, name=None):
    """
    This operator is used to find values and indices of the k largest entries
    for the last dimension.

    If the input is a vector (1-D Tensor), finds the k largest entries in the vector
    and outputs their values and indices as vectors. Thus values[j] is the j-th
    largest entry in input, and its index is indices[j].

    If the input is a Tensor with higher rank, this operator computes the top k
    entries along the last dimension.

    For example:

    .. code-block:: text

        If:
            input = [[5, 4, 2, 3],
                     [9, 7, 10, 25],
                     [6, 2, 10, 1]]
            k = 2

        Then:
            The first output:
            values = [[5, 4],
                      [10, 25],
                      [6, 10]]

            The second output:
            indices = [[0, 1],
                       [2, 3],
                       [0, 2]]

    Args:
        input(Variable): The input variable which can be a vector or Tensor with
            higher rank.
        k(int):  The number of top elements to look for along the last dimension
                 of input.
        name(str|None): A name for this layer(optional). If set None, the layer
                       will be named automatically.
                       Default: None

    Returns:
        Tuple[Variable]: A tuple with two elements. Each element is a Variable.
        The first one is k largest elements along each last
        dimensional slice. The second one is indices of values
        within the last dimension of input.

    Raises:
        ValueError: If k < 1 or k is not less than the last dimension of input

    Examples:
        .. code-block:: python

            top5_values, top5_indices = layers.topk(input, k=5)
    """
    shape = input.shape
    if k < 1 or k >= shape[-1]:
        raise ValueError("k must be greater than 0 and less than %d." %
                         (shape[-1]))

    helper = LayerHelper("top_k", **locals())
    values = helper.create_tmp_variable(dtype=input.dtype)
    indices = helper.create_tmp_variable(dtype="int64")
    helper.append_op(
        type="top_k",
        inputs={"X": [input]},
        outputs={"Out": [values],
                 "Indices": [indices]},
        attrs={"k": k})
    values.stop_gradient = True
    indices.stop_gradient = True
    return values, indices


def edit_distance(input, label, normalized=True, ignored_tokens=None):
    """
    EditDistance operator computes the edit distances between a batch of
    hypothesis strings and their references. Edit distance, also called
    Levenshtein distance, measures how dissimilar two strings are by counting
    the minimum number of operations to transform one string into anthor.
    Here the operations include insertion, deletion, and substitution.

    For example, given hypothesis string A = "kitten" and reference
    B = "sitting", the edit distance is 3 for A will be transformed into B
    at least after two substitutions and one insertion:

    "kitten" -> "sitten" -> "sittin" -> "sitting"

    The input is a LoDTensor consisting of all the hypothesis strings with
    the total number denoted by `batch_size`, and the separation is specified
    by the LoD information. And the `batch_size` reference strings are arranged
    in order in the same way in the input LoDTensor.

    The output contains the `batch_size` results and each stands for the edit
    distance for a pair of strings respectively. If Attr(normalized) is true,
    the edit distance will be divided by the length of reference string.

    Args:
        input(Variable): The indices for hypothesis strings.
        label(Variable): The indices for reference strings.
        normalized(bool, default True): Indicated whether to normalize the edit distance by
                          the length of reference string.
        ignored_tokens(list<int>, default None): Tokens that should be removed before
                                     calculating edit distance.
        name (str): The name of this layer. It is optional.

    Returns:
        Variable: sequence-to-sequence edit distance in shape [batch_size, 1].

    Examples:
        .. code-block:: python

            x = fluid.layers.data(name='x', shape=[8], dtype='float32')
            y = fluid.layers.data(name='y', shape=[7], dtype='float32')
            cost = fluid.layers.edit_distance(input=x,label=y)
    """
    helper = LayerHelper("edit_distance", **locals())

    # remove some tokens from input and labels
    if ignored_tokens is not None and len(ignored_tokens) > 0:
        erased_input = helper.create_tmp_variable(dtype="int64")
        erased_label = helper.create_tmp_variable(dtype="int64")

        helper.append_op(
            type="sequence_erase",
            inputs={"X": [input]},
            outputs={"Out": [erased_input]},
            attrs={"tokens": ignored_tokens})
        input = erased_input

        helper.append_op(
            type="sequence_erase",
            inputs={"X": [label]},
            outputs={"Out": [erased_label]},
            attrs={"tokens": ignored_tokens})
        label = erased_label

    # edit distance op
    edit_distance_out = helper.create_tmp_variable(dtype="int64")
    sequence_num = helper.create_tmp_variable(dtype="int64")
    helper.append_op(
        type="edit_distance",
        inputs={"Hyps": [input],
                "Refs": [label]},
        outputs={"Out": [edit_distance_out],
                 "SequenceNum": [sequence_num]},
        attrs={"normalized": normalized})

    return edit_distance_out, sequence_num


def ctc_greedy_decoder(input, blank, name=None):
    """
    This op is used to decode sequences by greedy policy by below steps:

    1. Get the indexes of max value for each row in input. a.k.a.
       numpy.argmax(input, axis=0).
    2. For each sequence in result of step1, merge repeated tokens between two
       blanks and delete all blanks.

    A simple example as below:

    .. code-block:: text

        Given:

        input.data = [[0.6, 0.1, 0.3, 0.1],
                      [0.3, 0.2, 0.4, 0.1],
                      [0.1, 0.5, 0.1, 0.3],
                      [0.5, 0.1, 0.3, 0.1],

                      [0.5, 0.1, 0.3, 0.1],
                      [0.2, 0.2, 0.2, 0.4],
                      [0.2, 0.2, 0.1, 0.5],
                      [0.5, 0.1, 0.3, 0.1]]

        input.lod = [[4, 4]]

        Then:

        output.data = [[2],
                       [1],
                       [3]]

        output.lod = [[2, 1]]

    Args:

        input(Variable): (LoDTensor<float>), the probabilities of
                         variable-length sequences, which is a 2-D Tensor with
                         LoD information. It's shape is [Lp, num_classes + 1],
                         where Lp is the sum of all input sequences' length and
                         num_classes is the true number of classes. (not
                         including the blank label).
        blank(int): the blank label index of Connectionist Temporal
                    Classification (CTC) loss, which is in thehalf-opened
                    interval [0, num_classes + 1).
        name (str): The name of this layer. It is optional.

    Returns:
        Variable: CTC greedy decode result. If all the sequences in result were
        empty, the result LoDTensor will be [-1] with LoD [[]] and dims [1, 1].

    Examples:
        .. code-block:: python

            x = fluid.layers.data(name='x', shape=[8], dtype='float32')

            cost = fluid.layers.ctc_greedy_decoder(input=x, blank=0)
    """
    helper = LayerHelper("ctc_greedy_decoder", **locals())
    _, topk_indices = topk(input, k=1)

    # ctc align op
    ctc_out = helper.create_tmp_variable(dtype="int64")
    helper.append_op(
        type="ctc_align",
        inputs={"Input": [topk_indices]},
        outputs={"Output": [ctc_out]},
        attrs={"merge_repeated": True,
               "blank": blank})
    return ctc_out


def warpctc(input, label, blank=0, norm_by_times=False):
    """
    An operator integrating the open source Warp-CTC library
    (https://github.com/baidu-research/warp-ctc)
    to compute Connectionist Temporal Classification (CTC) loss.
    It can be aliased as softmax with CTC, since a native softmax activation is
    interated to the Warp-CTC library, to to normlize values for each row of the
    input tensor.

    Args:
       input (Variable): The unscaled probabilities of variable-length sequences,
         which is a 2-D Tensor with LoD information.
         It's shape is [Lp, num_classes + 1], where Lp is the sum of all input
         sequences' length and num_classes is the true number of classes.
         (not including the blank label).
       label (Variable): The ground truth of variable-length sequence,
         which is a 2-D Tensor with LoD information. It is of the shape [Lg, 1],
         where Lg is th sum of all labels' length.
       blank (int, default 0): The blank label index of Connectionist
         Temporal Classification (CTC) loss, which is in the
         half-opened interval [0, num_classes + 1).
       norm_by_times(bool, default false): Whether to normalize the gradients
         by the number of time-step, which is also the sequence's length.
         There is no need to normalize the gradients if warpctc layer was
         follewed by a mean_op.

    Returns:
        Variable: The Connectionist Temporal Classification (CTC) loss,
        which is a 2-D Tensor of the shape [batch_size, 1].

    Examples:

        .. code-block:: python

            label = fluid.layers.data(shape=[11, 8], dtype='float32', lod_level=1)
            predict = fluid.layers.data(shape=[11, 1], dtype='float32')
            cost = fluid.layers.warpctc(input=predict, label=label)

    """
    helper = LayerHelper('warpctc', **locals())
    loss_out = helper.create_tmp_variable(dtype=input.dtype)
    grad_out = helper.create_tmp_variable(dtype=input.dtype)
    helper.append_op(
        type='warpctc',
        inputs={'Logits': [input],
                'Label': [label]},
        outputs={'WarpCTCGrad': [grad_out],
                 'Loss': [loss_out]},
        attrs={'blank': blank,
               'norm_by_times': norm_by_times})
    return loss_out


def sequence_reshape(input, new_dim):
    """
    **Sequence Reshape Layer**

    This layer will rearrange the input sequences. The new dimension is set by
    user. Length of each sequence is computed according to original length,
    original dimension and new dimension. The following example will help to
    illustrate the function of this layer:

    .. code-block:: text

        x is a LoDTensor:
            x.lod  = [[0, 2, 6]]
            x.data = [[1,  2], [3,  4],
                      [5,  6], [7,  8],
                      [9, 10], [11, 12]]
            x.dims = [6, 2]

        set new_dim = 4

        then out is a LoDTensor:

            out.lod  = [[0, 1, 3]]

            out.data = [[1,  2,  3,  4],
                        [5,  6,  7,  8],
                        [9, 10, 11, 12]]
            out.dims = [3, 4]

    Currently, only 1-level LoDTensor is supported and please make sure
    (original length * original dimension) can be divided by new dimension with
    no remainder for each sequence.

    Args:

       input (Variable): A 2-D LoDTensor with shape being [N, M] where M for dimension.
       new_dim (int): New dimension that the input LoDTensor is reshaped to.

    Returns:

        Variable: Reshaped LoDTensor according to new dimension.

    Examples:
        .. code-block:: python

            x = fluid.layers.data(shape=[5, 20], dtype='float32', lod_level=1)
            x_reshaped = fluid.layers.sequence_reshape(input=x, new_dim=10)
    """
    helper = LayerHelper('sequence_reshape', **locals())
    out = helper.create_tmp_variable(helper.input_dtype())
    helper.append_op(
        type='sequence_reshape',
        inputs={'X': [input]},
        outputs={'Out': [out]},
        attrs={'new_dim': new_dim})
    return out


# FIXME(wuyi): let docstring_checker.py understand @autodoc.
# For now, the comments in c++ use types like Tensor, but in python side
# the type is often "Variable", and arguments may vary.
@templatedoc(op_type="nce")
def nce(input,
        label,
        num_total_classes,
        sample_weight=None,
        param_attr=None,
        bias_attr=None,
        num_neg_samples=None):
    """
    ${comment}

    Args:
        input (Variable): input variable.
        label (Variable): label.
        num_total_classes (int):${num_total_classes_comment}
        sample_weight (Variable|None): A Variable of shape [batch_size, 1]
            storing a weight for each sample. The default weight for each
            sample is 1.0.
        param_attr (ParamAttr|None): attributes for parameter
        bias_attr (ParamAttr|None): attributes for bias
        num_neg_samples (int): ${num_neg_samples_comment}

    Returns:
        Variable: The output nce loss.

    Examples:
        .. code-block:: python

            window_size = 5
            words = []
            for i in xrange(window_size):
                words.append(layers.data(
                    name='word_{0}'.format(i), shape=[1], dtype='int64'))

            dict_size = 10000
            label_word = int(window_size / 2) + 1

            embs = []
            for i in xrange(window_size):
                if i == label_word:
                    continue

                emb = layers.embedding(input=words[i], size=[dict_size, 32],
                                       param_attr='emb.w', is_sparse=True)
                embs.append(emb)

            embs = layers.concat(input=embs, axis=1)
            loss = layers.nce(input=embs, label=words[label_word],
                          num_total_classes=dict_size, param_attr='nce.w',
                          bias_attr='nce.b')
    """
    helper = LayerHelper('nce', **locals())
    assert isinstance(input, Variable)
    dim = input.shape[1]
    assert isinstance(label, Variable)
    num_true_class = label.shape[1]
    w = helper.create_parameter(
        attr=helper.param_attr,
        shape=[num_total_classes, dim],
        is_bias=False,
        dtype=input.dtype)
    b = helper.create_parameter(
        attr=helper.bias_attr,
        shape=[num_total_classes, 1],
        is_bias=True,
        dtype=input.dtype)
    cost = helper.create_tmp_variable(dtype=input.dtype)
    sample_logits = helper.create_tmp_variable(dtype=input.dtype)
    sample_labels = helper.create_tmp_variable(dtype=label.dtype)

    if num_neg_samples is None:
        num_neg_samples = 10
    else:
        num_neg_samples = int(num_neg_samples)

    attrs = {
        'num_total_classes': int(num_total_classes),
        'num_neg_samples': num_neg_samples
    }

    helper.append_op(
        type='nce',
        inputs={
            'Input': input,
            'Label': label,
            'Weight': w,
            'Bias': b,
            'SampleWeight': sample_weight if sample_weight is not None else []
        },
        outputs={
            'Cost': cost,
            'SampleLogits': sample_logits,
            'SampleLabels': sample_labels
        },
        attrs=attrs)
    return cost / (num_neg_samples + 1)


def hsigmoid(input, label, num_classes, param_attr=None, bias_attr=None):
    """
    The hierarchical sigmoid operator is used to accelerate the training
    process of language model. This operator organizes the classes into a
    complete binary tree, each leaf node represents a class(a word) and each
    internal node acts as a binary classifier. For each word there's a unique
    path from root to it's leaf node, hsigmoid calculate the cost for each
    internal node on the path, and sum them to get a total cost. hsigmoid can
    achive a acceleration from :math:`O(N)` to :math:`O(logN)`, where :math:`N`
    represents the size of word dict.

    Refer to `Hierarchical Probabilistic Neural Network Language Model
    <http://www.iro.umontreal.ca/~lisa/pointeurs/hierarchical-nnlm-aistats05.pdf>`_

    Args:
        input (Variable): The input tensor variable with shape
            :math:`[N \\times D]`, where :math:`N` is the size of mini-batch,
            and :math:`D` is the feature size.
        label (Variable): The tensor variable contains labels of training data.
            It's a tensor with shape is :math:`[N \\times 1]`.
        num_classes: (int), The number of classes, must not be less than 2.
        param_attr (ParamAttr|list of ParamAttr, default None): The parameter
             attribute for learnable parameters/weights of this layer.
        bias_attr (ParamAttr|list of ParamAttr, default None):  The parameter
             attribute for the bias of this layer. If it is set to False, no
             bias will be applied.

    Returns:
        Out: (Tensor) The cost of hierarchical sigmoid operator. the shape is [N, 1]

    Examples:

        .. code-block:: python

            x = fluid.layers.data(name='x', shape=[2], dtype='float32')
            y = fluid.layers.data(name='y', shape=[1], dtype='int64')
            out = fluid.layers.hsigmoid(input=x, label=y, num_classes=6)
    """

    helper = LayerHelper('hierarchical_sigmoid', **locals())
    dtype = helper.input_dtype()
    out = helper.create_tmp_variable(dtype)
    pre_out = helper.create_tmp_variable(dtype)
    dim = input.shape[1]
    if num_classes < 2:
        raise ValueError("num_classes must not be less than 2.")
    weights = helper.create_parameter(
        attr=helper.param_attr,
        shape=[num_classes - 1, dim],
        is_bias=False,
        dtype=input.dtype)
    inputs = {"X": input, "W": weights, "Label": label}
    if helper.bias_attr:
        bias = helper.create_parameter(
            attr=helper.bias_attr,
            shape=[1, num_classes - 1],
            is_bias=True,
            dtype=input.dtype)
        inputs['Bias'] = bias
    helper.append_op(
        type="hierarchical_sigmoid",
        inputs=inputs,
        outputs={"Out": out,
                 "PreOut": pre_out},
        attrs={"num_classes": num_classes})
    return out


def transpose(x, perm, name=None):
    """
    Permute the dimensions of `input` according to `perm`.

    The `i`-th dimension  of the returned tensor will correspond to the
    perm[i]-th dimension of `input`.

    Args:
        x (Variable): The input Tensor.
        perm (list): A permutation of the dimensions of `input`.
        name (str): The name of this layer. It is optional.

    Returns:
        Variable: A transposed Tensor.

    Examples:
        .. code-block:: python

            x = fluid.layers.data(name='x', shape=[5, 10, 15], dtype='float32')
            x_transposed = layers.transpose(x, perm=[1, 0, 2])
    """

    if len(perm) != len(x.shape):
        raise ValueError(
            "Input(perm) is the permutation of dimensions of Input(input). "
            "It's length shoud be equal to Input(input)'s rank.")
    for idx, dim in enumerate(perm):
        if dim >= len(x.shape):
            raise ValueError(
                "Each element in perm should be less than x's rank. "
                "%d-th element in perm is %d which accesses x's rank %d." %
                (idx, perm[idx], len(x.shape)))

    helper = LayerHelper('transpose', **locals())
    out = helper.create_tmp_variable(x.dtype)
    helper.append_op(
        type='transpose',
        inputs={'X': [x]},
        outputs={'Out': [out]},
        attrs={'axis': perm})
    return out


def im2sequence(input,
                filter_size=1,
                stride=1,
                padding=0,
                input_image_size=None,
                out_stride=1,
                name=None):
    """
    Extracts image patches from the input tensor to form a tensor of shape
    {input.batch_size * output_height * output_width, filter_size_H *
    filter_size_W * input.channels} which is similar with im2col.
    This op use filter / kernel to scan images and convert these images to
    sequences. After expanding, the number of time step are
    output_height * output_width for an image, in which output_height and
    output_width are calculated by below equation:

    .. math::

        output\_size = 1 + \
            (2 * padding + img\_size - block\_size + stride - 1) / stride

    And the dimension of each time step is block_y * block_x * input.channels.

    Args:
        input (Variable): The input should be a tensor in NCHW format.

        filter_size(int|tuple|None): The filter size. If filter_size is a tuple,
            it must contain two integers, (filter_size_H, filter_size_W).
            Otherwise, the filter will be a square.

        stride(int|tuple): The stride size. If stride is a tuple, it must
            contain two integers, (stride_H, stride_W). Otherwise, the
            stride_H = stride_W = stride. Default: stride = 1.

        padding(int|tuple): The padding size. If padding is a tuple, it can
            contain two integers like (padding_H, padding_W) which means
            padding_up = padding_down = padding_H and
            padding_left = padding_right = padding_W. Or it can use
            (padding_up, padding_left, padding_down, padding_right) to indicate
            paddings of four direction. Otherwise, a scalar padding means
            padding_up = padding_down = padding_left = padding_right = padding
            Default: padding = 0.

        input_image_size(Variable): the input contains image real size.It's dim
            is [batchsize, 2]. It is dispensable.It is just for batch inference.

        out_stride(int|tuple): The scaling of image through CNN. It is
            dispensable. It is valid only when input_image_size is not null.
            If out_stride is tuple,  it must contain two intergers,
            (out_stride_H, out_stride_W). Otherwise,
            the out_stride_H = out_stride_W = out_stride.

        name (int): The name of this layer. It is optional.

    Returns:
        output: The output is a LoDTensor with shape
        {input.batch_size * output_height * output_width,
        filter_size_H * filter_size_W * input.channels}.
        If we regard output as a matrix, each row of this matrix is
        a step of a sequence.

    Examples:

        .. code-block:: text

            Given:

            x = [[[[ 6.  2.  1.]
                   [ 8.  3.  5.]
                   [ 0.  2.  6.]]

                  [[ 2.  4.  4.]
                   [ 6.  3.  0.]
                   [ 6.  4.  7.]]]

                 [[[ 6.  7.  1.]
                   [ 5.  7.  9.]
                   [ 2.  4.  8.]]

                  [[ 1.  2.  1.]
                   [ 1.  3.  5.]
                   [ 9.  0.  8.]]]]

            x.dims = {2, 2, 3, 3}

            And:

            filter = [2, 2]
            stride = [1, 1]
            padding = [0, 0]

            Then:

            output.data = [[ 6.  2.  8.  3.  2.  4.  6.  3.]
                           [ 2.  1.  3.  5.  4.  4.  3.  0.]
                           [ 8.  3.  0.  2.  6.  3.  6.  4.]
                           [ 3.  5.  2.  6.  3.  0.  4.  7.]
                           [ 6.  7.  5.  7.  1.  2.  1.  3.]
                           [ 7.  1.  7.  9.  2.  1.  3.  5.]
                           [ 5.  7.  2.  4.  1.  3.  9.  0.]
                           [ 7.  9.  4.  8.  3.  5.  0.  8.]]

            output.dims = {8, 8}

            output.lod = [[4, 4]]

     Examples:

        .. code-block:: python

            output = fluid.layers.im2sequence(
                input=layer, stride=[1, 1], filter_size=[2, 2])

    """

    if isinstance(filter_size, int):
        filter_size = [filter_size, filter_size]
    if isinstance(stride, int):
        stride = [stride, stride]
    if isinstance(padding, int):
        padding = [padding, padding]
    if len(padding) == 2:
        padding.append(padding[0])
        padding.append(padding[1])
    inputs = {"X": input}
    attrs = {"kernels": filter_size, "strides": stride, "padding": padding}
    if input_image_size:
        if isinstance(out_stride, int):
            out_stride = [out_stride, out_stride]
        inputs["Y"] = input_image_size
        attrs["out_stride"] = out_stride
    helper = LayerHelper('im2sequence', **locals())
    out = helper.create_tmp_variable(dtype=helper.input_dtype())
    helper.append_op(
        type='im2sequence', inputs=inputs, outputs={'Out': out}, attrs=attrs)
    return out


@templatedoc()
def row_conv(input, future_context_size, param_attr=None, act=None):
    """
    ${comment}

    Args:
        input (${x_type}): ${x_comment}.
        future_context_size (int): Future context size. Please note, the shape
            of convolution kernel is [future_context_size + 1, D].
        param_attr (ParamAttr): Attributes of parameters, including
            name, initializer etc.
        act (str): Non-linear activation to be applied to output variable.

    Returns:
        ${out_comment}.

    Examples:
        >>> import paddle.fluid as fluid
        >>> x = fluid.layers.data(name='x', shape=[16],
        >>>                        dtype='float32', lod_level=1)
        >>> out = fluid.layers.row_conv(input=x, future_context_size=2)
    """
    helper = LayerHelper('row_conv', **locals())
    dtype = helper.input_dtype()
    filter_shape = [future_context_size + 1, input.shape[1]]
    filter_param = helper.create_parameter(
        attr=helper.param_attr, shape=filter_shape, dtype=dtype)
    out = helper.create_tmp_variable(dtype)
    helper.append_op(
        type='row_conv',
        inputs={'X': [input],
                'Filter': [filter_param]},
        outputs={'Out': [out]})
    return helper.append_activation(out)


@templatedoc()
def multiplex(inputs, index):
    """
    ${comment}

    >>> import paddle.fluid as fluid
    >>> x1 = fluid.layers.data(name='x1', shape=[4], dtype='float32')
    >>> x2 = fluid.layers.data(name='x2', shape=[4], dtype='float32')
    >>> index = fluid.layers.data(name='index', shape=[1], dtype='int32')
    >>> out = fluid.layers.multiplex(inputs=[x1, x2], index=index)

    Args:
       inputs (list): ${x_comment}.
       index (${ids_type}): ${ids_comment}.

    Returns:
        ${out_comment}.
    """
    helper = LayerHelper('multiplex', **locals())

    if not isinstance(inputs, list) and len(inputs) < 2:
        raise ValueError("inputs should be a list object and contains at least "
                         "2 elements.")

    out = helper.create_tmp_variable(inputs[0].dtype)
    helper.append_op(
        type='multiplex',
        inputs={'X': inputs,
                'Ids': index},
        outputs={'Out': [out]})
    return out


def softmax_with_cross_entropy(logits, label, soft_label=False):
    """
    **Softmax With Cross Entropy Operator.**

    Cross entropy loss with softmax is used as the output layer extensively. This
    operator computes the softmax normalized values for each row of the input
    tensor, after which cross-entropy loss is computed. This provides a more
    numerically stable gradient.

    Because this operator performs a softmax on logits internally, it expects
    unscaled logits. This operator should not be used with the output of
    softmax operator since that would produce incorrect results.

    When the attribute soft_label is set false, this operators expects mutually
    exclusive hard labels, each sample in a batch is in exactly one class with a
    probability of 1.0. Each sample in the batch will have a single label.

    The equation is as follows:

    1) Hard label (one-hot label, so every sample has exactly one class)

    .. math::

        loss_j =  -\\text{logit}_{label_j} +
        \\log\\left(\\sum_{i=0}^{K}\\exp(\\text{logit}_i)\\right), j = 1,..., K

    2) Soft label (each sample can have a distribution over all classes)

    .. math::

        loss_j =  -\\sum_{i=0}^{K}\\text{label}_i
        \\left(\\text{logit}_i - \\log\\left(\\sum_{i=0}^{K}
        \\exp(\\text{logit}_i)\\right)\\right), j = 1,...,K

    Args:
        logits (Variable): The unscaled log probabilities, which is a 2-D tensor
            with shape [N x K]. N is the batch_size, and K is the class number.
        label (Variable): The ground truth which is a 2-D tensor. If soft_label
            is set to false, Label is a Tensor<int64> with shape [N x 1]. If
            soft_label is set to true, Label is a Tensor<float/double> with
        soft_label (bool): A flag to indicate whether to interpretate the given
            labels as soft labels. By default, `soft_label` is set to False.
    Returns:
        Variable: The cross entropy loss is a 2-D tensor with shape [N x 1].

    Examples:
        .. code-block:: python

            data = fluid.layers.data(name='data', shape=[128], dtype='float32')
            label = fluid.layers.data(name='label', shape=[1], dtype='int64')
            fc = fluid.layers.fc(input=data, size=100)
            out = fluid.layers.softmax_with_cross_entropy(
                logits=fc, label=label)
    """
    helper = LayerHelper('softmax_with_cross_entropy', **locals())
    softmax = helper.create_tmp_variable(dtype=logits.dtype)
    loss = helper.create_tmp_variable(dtype=logits.dtype)
    helper.append_op(
        type='softmax_with_cross_entropy',
        inputs={'Logits': logits,
                'Label': label},
        outputs={'Softmax': softmax,
                 'Loss': loss},
        attrs={'soft_label': soft_label})
    return loss


def smooth_l1(x, y, inside_weight=None, outside_weight=None, sigma=None):
    """
    This layer computes the smooth L1 loss for Variable :attr:`x` and :attr:`y`.
    It takes the first dimension of :attr:`x` and :attr:`y` as batch size.
    For each instance, it computes the smooth L1 loss element by element first
    and then sums all the losses. So the shape of ouput Variable is
    [batch_size, 1].

    Args:
        x (Variable): A tensor with rank at least 2. The input value of smooth
            L1 loss op with shape [batch_size, dim1, ..., dimN].
        y (Variable): A tensor with rank at least 2. The target value of smooth
            L1 loss op with same shape as :attr:`x`.
        inside_weight (Variable|None):  A tensor with rank at least 2. This
            input is optional and should have same shape with :attr:`x`. If
            provided, the result of (:attr:`x` - :attr:`y`) will be multiplied
            by this tensor element by element.
        outside_weight (Variable|None): A tensor with rank at least 2. This
            input is optional and should have same shape with :attr:`x`. If
            provided, the out smooth L1 loss will be multiplied by this tensor
            element by element.
        sigma (float|None): Hyper parameter of smooth L1 loss layer. A float
           scalar with default value 1.0.

    Returns:
        Variable: The output smooth L1 loss with shape [batch_size, 1].

    Examples:
        .. code-block:: python

            data = fluid.layers.data(name='data', shape=[128], dtype='float32')
            label = fluid.layers.data(
                name='label', shape=[100], dtype='float32')
            fc = fluid.layers.fc(input=data, size=100)
            out = fluid.layers.smooth_l1(x=fc, y=label)
    """

    helper = LayerHelper('smooth_l1_loss', **locals())
    diff = helper.create_tmp_variable(dtype=x.dtype)
    loss = helper.create_tmp_variable(dtype=x.dtype)
    helper.append_op(
        type='smooth_l1_loss',
        inputs={
            'X': x,
            'Y': y,
            'InsideWeight': inside_weight,
            'OutsideWeight': outside_weight
        },
        outputs={'Diff': diff,
                 'Out': loss},
        attrs={'sigma': sigma})
    return loss


def one_hot(input, depth):
    """
    This layer creates the one-hot representations for input indices.

    Args:
        input(Variable): Input indices, last dimension must be 1.
        depth(scalar): An interger defining the depth of the one-hot dimension.

    Returns:
        Variable: The one-hot representations of input.

    Examples:
        .. code-block:: python

            label = layers.data(name="label", shape=[1], dtype="float32")
            one_hot_label = layers.one_hot(input=label, depth=10)
    """
    helper = LayerHelper("one_hot", **locals())
    one_hot_out = helper.create_tmp_variable(dtype='float32')
    helper.append_op(
        type="one_hot",
        inputs={'X': input},
        attrs={'depth': depth},
        outputs={'Out': one_hot_out})
    return one_hot_out


def autoincreased_step_counter(counter_name=None, begin=1, step=1):
    """
    Create an auto-increase variable
    which will be automatically increased by 1 every mini-batch
    Return the run counter of the main program, default is started from 1.

    Args:
        counter_name(str): The counter name, default is '@STEP_COUNTER@'.
        begin(int): The first value of this counter.
        step(int): The increment step between each execution.

    Returns:
        Variable: The global run counter.

    Examples:
        .. code-block:: python

           global_step = fluid.layers.autoincreased_step_counter(
               counter_name='@LR_DECAY_COUNTER@', begin=begin, step=1)
    """
    helper = LayerHelper('global_step_counter')
    if counter_name is None:
        counter_name = '@STEP_COUNTER@'
    counter, is_new_var = helper.create_or_get_global_variable(
        name=counter_name, dtype='int64', shape=[1], persistable=True)
    if is_new_var:
        helper.set_variable_initializer(
            counter, initializer=Constant(
                value=begin - 1, force_cpu=True))
        helper.main_program.global_block()._prepend_op(
            type='increment',
            inputs={'X': [counter]},
            outputs={'Out': [counter]},
            attrs={'step': float(step)})
        counter.stop_gradient = True

    return counter


def reshape(x, shape, actual_shape=None, act=None, inplace=True, name=None):
    """
    Gives a new shape to the input Tensor without changing its data.

    The target shape can be given by :attr:`shape` or :attr:`actual_shape`.
    :attr:`shape` is a list of integer while :attr:`actual_shape` is a tensor
    variable. :attr:`actual_shape` has a higher priority than :attr:`shape`
    if it is provided, while :attr:`shape` still should be set correctly to
    gurantee shape inference in compile-time.

    Some tricks exist when specifying the target shape.

    1. -1 means the value of this dimension is inferred from the total element
    number of x and remaining dimensions. Thus one and only one dimension can
    be set -1.

    2. 0 means the actual dimension value is going to be copied from the
    corresponding dimension of x. The indice of 0s in shape can not exceed
    Rank(X).

    Here are some examples to explain it.

    1. Given a 3-D tensor x with a shape [2, 4, 6], and the target shape
    is [6, 8], the reshape operator will transform x into a 2-D tensor with
    shape [6, 8] and leaving x's data unchanged.

    2. Given a 3-D tensor x with a shape [2, 4, 6], and the target shape
    specified is [2, 3, -1, 2], the reshape operator will transform x into a
    4-D tensor with shape [2, 3, 4, 2] and leaving x's data unchanged. In this
    case, one dimension of the target shape is set to -1, the value of this
    dimension is inferred from the total element number of x and remaining
    dimensions.

    3. Given a 3-D tensor x with a shape [2, 4, 6], and the target shape
    is [-1, 0, 3, 2], the reshape operator will transform x into a 4-D tensor
    with shape [2, 4, 3, 2] and leaving x's data unchanged. In this case,
    besides -1, 0 means the actual dimension value is going to be copied from
    the corresponding dimension of x.

    Args:
        x(variable): The input tensor.
        shape(list): The new shape. At most one dimension of the new shape can
                     be -1.
        actual_shape(variable): An optional input. If provided, reshape
                                according to this given shape rather than
                                :attr:`shape` specifying shape. That is to
                                say :attr:`actual_shape` has a higher priority
                                than :attr:`shape`.
        act (str): The non-linear activation to be applied to output variable.
        inplace(bool): If this flag is set true, the output
                       shares data with input without copying, otherwise
                       a new output tensor is created
                       whose data is copied from input x.
        name (str): The name of this layer. It is optional.

    Returns:
        Variable: The output tensor.

    Raises:
        TypeError: if actual_shape is neither Variable nor None.

    Examples:
        .. code-block:: python

            data = fluid.layers.data(
                name='data', shape=[2, 4, 6], dtype='float32')
            reshaped = fluid.layers.reshape(
                x=data, shape=[-1, 0, 3, 2], act='tanh', inplace=True)
    """

    if not (isinstance(shape, list) or isinstance(shape, tuple)):
        raise ValueError("Input shape must be a python lsit or tuple.")
    inputs = {"X": x}
    if isinstance(actual_shape, Variable):
        inputs["Shape"] = actual_shape
    elif actual_shape is not None:
        raise TypeError("actual_shape should either be Variable or None")

    # Validate the shape
    unk_dim_idx = -1
    for dim_idx, dim_size in enumerate(shape):
        if dim_size == -1:
            assert unk_dim_idx == -1, (
                "Only one dimension in shape can be unknown.")
            unk_dim_idx = dim_idx
        elif dim_size == 0:
            assert dim_idx < len(x.shape), (
                "The indice of 0s in shape can not exceed Rank(X).")
        else:
            assert dim_size > 0, (
                "Each dimension size given in shape must not be negtive "
                "except one unknown dimension.")

    helper = LayerHelper("reshape", **locals())
    out = helper.create_tmp_variable(dtype=x.dtype)
    helper.append_op(
        type="reshape",
        inputs=inputs,
        attrs={"shape": shape},
        outputs={"Out": out})

    return helper.append_activation(out)


def lod_reset(x, y=None, target_lod=None):
    """
    Set LoD of :attr:`x` to a new one specified by :attr:`y` or
    :attr:`target_lod`. When :attr:`y` provided, :attr:`y.lod` would be
    considered as target LoD first, otherwise :attr:`y.data` would be
    considered as target LoD. If :attr:`y` is not provided, target LoD should
    be specified by :attr:`target_lod`. If target LoD is specified by
    :attr:`Y.data` or :attr:`target_lod`, only one level LoD is supported.

    .. code-block:: text

        * Example 1:

            Given a 1-level LoDTensor x:
                x.lod =  [[ 2,           3,                   1 ]]
                x.data = [[1.0], [2.0], [3.0], [4.0], [5.0], [6.0]]
                x.dims = [6, 1]

            target_lod: [4, 2]

            then we get a 1-level LoDTensor:
                out.lod =  [[4,                          2]]
                out.data = [[1.0], [2.0], [3.0], [4.0], [5.0], [6.0]]
                out.dims = [6, 1]

        * Example 2:

            Given a 1-level LoDTensor x:
                x.lod =  [[2,            3,                   1]]
                x.data = [[1.0], [2.0], [3.0], [4.0], [5.0], [6.0]]
                x.dims = [6, 1]

            y is a Tensor:
                y.data = [[2, 4]]
                y.dims = [1, 3]

            then we get a 1-level LoDTensor:
                out.lod =  [[2,            4]]
                out.data = [[1.0], [2.0], [3.0], [4.0], [5.0], [6.0]]
                out.dims = [6, 1]

        * Example 3:

            Given a 1-level LoDTensor x:
                x.lod =  [[2,            3,                   1]]
                x.data = [[1.0], [2.0], [3.0], [4.0], [5.0], [6.0]]
                x.dims = [6, 1]

            y is a 2-level LoDTensor:
                y.lod =  [[2, 2], [2, 2, 1, 1]]
                y.data = [[1.1], [2.1], [3.1], [4.1], [5.1], [6.1]]
                y.dims = [6, 1]

            then we get a 2-level LoDTensor:
                out.lod =  [[2, 2], [2, 2, 1, 1]]
                out.data = [[1.0], [2.0], [3.0], [4.0], [5.0], [6.0]]
                out.dims = [6, 1]

    Args:
        x (Variable): Input variable which could be a Tensor or LodTensor.
        y (Variable|None): If provided, output's LoD would be derived
                           from :attr:`y`.
        target_lod (list|tuple|None): One level LoD which should be considered
                                      as target LoD when :attr:`y` not provided.

    Returns:
        Variable: Output variable with LoD specified by this layer.

    Raises:
        ValueError: If :attr:`y` and :attr:`target_lod` are both None.

    Examples:
        .. code-block:: python

            x = layers.data(name='x', shape=[10])
            y = layers.data(name='y', shape=[10, 20], lod_level=2)
            out = layers.lod_reset(x=x, y=y)
    """
    helper = LayerHelper("lod_reset", **locals())
    out = helper.create_tmp_variable(dtype=x.dtype)
    if y is not None:
        helper.append_op(
            type="lod_reset", inputs={'X': x,
                                      'Y': y}, outputs={'Out': out})
    elif target_lod is not None:
        helper.append_op(
            type="lod_reset",
            inputs={'X': x},
            attrs={'target_lod': target_lod},
            outputs={'Out': out})
    else:
        raise ValueError("y and target_lod should not be both None.")

    return out


def lrn(input, n=5, k=1.0, alpha=1e-4, beta=0.75, name=None):
    """
    Local Response Normalization Layer. This layer performs a type of
    "lateral inhibition" by normalizing over local input regions.

    The formula is as follows:

    .. math::

      Output(i, x, y) = Input(i, x, y) / \\left(k + \\alpha \\sum\\limits^{\\min(C, c + n/2)}_{j = \\max(0, c - n/2)}(Input(j, x, y))^2\\right)^{\\beta}

    In the above equation:

    * :math:`n`: The number of channels to sum over.
    * :math:`k`: The offset (avoid being divided by 0).
    * :math:`alpha`: The scaling parameter.
    * :math:`beta`: The exponent parameter.

    Refer to `ImageNet Classification with Deep Convolutional Neural Networks
    <https://papers.nips.cc/paper/4824-imagenet-classification-with-deep-convolutional-neural-networks.pdf>`_

    Args:
        input (Variable): The input tensor of this layer, and the dimension of input tensor must be 4.
        n (int, default 5): The number of channels to sum over.
        k (float, default 1.0): An offset (usually positive to avoid dividing by 0).
        alpha (float, default 1e-4): The scaling parameter.
        beta (float, default 0.75): The exponent.
        name (str, default None): A name for this operation.

    Raises:
        ValueError: If rank of the input tensor is not 4.

    Returns:
        A tensor variable storing the transformation result.

    Examples:
        .. code-block:: python

          data = fluid.layers.data(
              name="data", shape=[3, 112, 112], dtype="float32")
          lrn = fluid.layers.lrn(input=data)
    """
    helper = LayerHelper('lrn', **locals())
    dtype = helper.input_dtype()
    input_shape = input.shape
    dims = len(input_shape)

    if dims != 4:
        raise ValueError(
            "dims of input must be 4(not %d), and it's order must be NCHW" %
            (dims))

    mid_out = helper.create_tmp_variable(dtype=dtype, stop_gradient=True)
    lrn_out = helper.create_tmp_variable(dtype)
    helper.append_op(
        type="lrn",
        inputs={"X": input},
        outputs={
            "Out": lrn_out,
            "MidOut": mid_out,
        },
        attrs={"n": n,
               "k": k,
               "alpha": alpha,
               "beta": beta})

    return lrn_out


def pad(x, paddings, pad_value=0., name=None):
    """
    Pads a tensor with a constant value given by :attr:`pad_value`, and the
    padded width is specified by :attr:`paddings`.

    Specifically, the number of values padded before the contents of :attr:`x`
    in dimension :attr:`i` is indicated by :attr:`paddings[i]`, and the number
    of values padded after the contents of :attr:`x` in dimension :attr:`i` is
    indicated by :attr:`paddings[i+1]`.

    See below for an example.

    .. code-block:: text

        Given:
            x = [[1, 2], [3, 4]]

            paddings = [0, 1, 1, 2]

            pad_value = 0

        Return:

            out = [[0, 1, 2, 0, 0]
                   [0, 3, 4, 0, 0]
                   [0, 0, 0, 0, 0]]

    Args:
        x (Variable): The input tensor variable.
        paddings (list): A list of integers. Its elements specify the padded
                         width before and after for each dimension in turn.
                         The length of :attr:paddings must be
                         :math:`rank(x) \\times 2`.
        pad_value (float): The constant value used to pad.
        name(str|None): A name for this layer(optional). If set None, the layer
                        will be named automatically.

    Returns:
        Variable: The padded tensor variable.

    Examples:
        .. code-block:: python

            # x is a rank 2 tensor variable.
            out = fluid.layers.pad(
                x=x, paddings=[0, 1, 1, 2], pad_value=0.)
    """
    helper = LayerHelper('pad', input=x, **locals())
    dtype = helper.input_dtype()
    out = helper.create_tmp_variable(dtype)
    helper.append_op(
        type='pad',
        inputs={'X': x},
        outputs={'Out': out},
        attrs={'paddings': paddings,
               'pad_value': float(pad_value)})
    return out


def pad_constant_like(x, y, pad_value=0., name=None):
    """
    Pad input(Y) with :attr:`pad_value`, the number of values padded to
    the edges of each axis is specified by the difference of the shape
    of X and Y. ((0, shape_x_0 - shape_y_0), ... (0, shape_x_n - shape_y_n))
    unique pad widths for each axis. The input should be a k-D
    tensor(k > 0 and k < 7).

    See below for an example.

    .. code-block:: text

        Given:
            X = [[[[ 0,  1,  2],
                   [ 3,  4,  5]],
                  [[ 6,  7,  8],
                   [ 9, 10, 11]],
                  [[12, 13, 14],
                   [15, 16, 17]]],
                 [[[18, 19, 20],
                   [21, 22, 23]],
                  [[24, 25, 26],
                   [27, 28, 29]],
                  [[30, 31, 32],
                   [33, 34, 35]]]]
            X.shape = (2, 3, 2, 3)

            Y = [[[[35, 36, 37]],
                  [[38, 39, 40]],
                  [[41, 42, 43]]]]
            Y.shape = (1, 3, 1, 3)

    And
        pad_value = -1,

    Return:
        Out = [[[[35, 36, 37],
                  [-1, -1, -1]],
                [[38, 39, 40],
                  [-1, -1, -1]],
                 [[41, 42, 43],
                  [-1, -1, -1]]],
                [[[-1, -1, -1],
                  [-1, -1, -1]],
                 [[-1, -1, -1],
                  [-1, -1, -1]],
                 [[-1, -1, -1],
                  [-1, -1, -1]]]]
        Out.shape = (2, 3, 2, 3)

    Args:
        x (Variable): The input tensor variable.
        y (Variable): The input tensor variable.
        pad_value (float): The constant value used to pad.
        name(str|None): A name for this layer(optional). If set None, the layer
                        will be named automatically.

    Returns:
        Variable: The padded tensor variable.

    Examples:
        .. code-block:: python

            # x is a rank 4 tensor variable, x.shape = (2, 3, 2, 3)
            # y is a rank 4 tensor variable, y.shape = (1, 3, 1, 3)
            out = fluid.layers.pad_constant_like(x=x, y=y, pad_value=0.)
            # out is a rank 4 tensor variable, and out.shape = [2, 3 ,2 , 3]
    """
    helper = LayerHelper('pad_constant_like', input=x, **locals())
    dtype = helper.input_dtype()
    out = helper.create_tmp_variable(dtype)
    helper.append_op(
        type='pad_constant_like',
        inputs={'X': x,
                'Y': y},
        outputs={'Out': out},
        attrs={'pad_value': float(pad_value)})
    return out


def label_smooth(label,
                 prior_dist=None,
                 epsilon=0.1,
                 dtype="float32",
                 name=None):
    """
    Label smoothing is a mechanism to regularize the classifier layer and is
    called label-smoothing regularization (LSR).

    Label smoothing is proposed to encourage the model to be less confident,
    since optimizing the log-likelihood of the correct label directly may
    cause overfitting and reduce the ability of the model to adapt. Label
    smoothing replaces the ground-truth label :math:`y` with the weighted sum
    of itself and some fixed distribution :math:`\mu`. For class :math:`k`,
    i.e.

    .. math::

        \\tilde{y_k} = (1 - \epsilon) * y_k + \epsilon * \mu_k,

    where :math:`1 - \epsilon` and :math:`\epsilon` are the weights
    respectively, and :math:`\\tilde{y}_k` is the smoothed label. Usually
    uniform distribution is used for :math:`\mu`.

    See more details about label smoothing in https://arxiv.org/abs/1512.00567.

    Args:
        label(Variable): The input variable containing the label data. The
                          label data should use one-hot representation.
        prior_dist(Variable): The prior distribution to be used to smooth
                              labels. If not provided, an uniform distribution
                              is used. The shape of :attr:`prior_dist` should
                              be :math:`(1, class\_num)`.
        epsilon(float): The weight used to mix up the original ground-truth
                        distribution and the fixed distribution.
        dtype(np.dtype|core.VarDesc.VarType|str): The type of data : float32,
                                                  float_64, int etc.
        name(str|None): A name for this layer(optional). If set None, the layer
                        will be named automatically.

    Returns:
        Variable: The tensor variable containing the smoothed labels.

    Examples:
        .. code-block:: python

            label = layers.data(name="label", shape=[1], dtype="float32")
            one_hot_label = layers.one_hot(input=label, depth=10)
            smooth_label = layers.label_smooth(
                label=one_hot_label, epsilon=0.1, dtype="float32")
    """
    if epsilon > 1. or epsilon < 0.:
        raise ValueError("The value of epsilon must be between 0 and 1.")
    helper = LayerHelper("label_smooth", **locals())
    label.stop_gradient = True
    smooth_label = helper.create_tmp_variable(dtype)
    helper.append_op(
        type="label_smooth",
        inputs={"X": label,
                "PriorDist": prior_dist} if prior_dist else {"X": label},
        outputs={"Out": smooth_label},
        attrs={"epsilon": float(epsilon)})
    return smooth_label


@templatedoc()
def roi_pool(input, rois, pooled_height=1, pooled_width=1, spatial_scale=1.0):
    """
    ${comment}

    Args:
        input (Variable): ${x_comment}
        rois (Variable): ROIs (Regions of Interest) to pool over.
        pooled_height (integer): ${pooled_height_comment} Default: 1
        pooled_width (integer): ${pooled_width_comment} Default: 1
        spatial_scale (float): ${spatial_scale_comment} Default: 1.0

    Returns:
        Variable: ${out_comment}.

    Examples:
        .. code-block:: python

            pool_out = fluid.layers.roi_pool(input=x, rois=rois, 7, 7, 1.0)
    """
    helper = LayerHelper('roi_pool', **locals())
    dtype = helper.input_dtype()
    pool_out = helper.create_tmp_variable(dtype)
    argmaxes = helper.create_tmp_variable(dtype='int32')
    helper.append_op(
        type="roi_pool",
        inputs={"X": input,
                "ROIs": rois},
        outputs={"Out": pool_out,
                 "Argmax": argmaxes},
        attrs={
            "pooled_height": pooled_height,
            "pooled_width": pooled_width,
            "spatial_scale": spatial_scale
        })
    return pool_out


def dice_loss(input, label, epsilon=0.00001):
    """
    Dice loss for comparing the similarity of two batch of data,
    usually is used for binary image segmentation i.e. labels are binary.
    The dice loss can be defined as below equation:

    .. math::

        dice\_loss &= 1 - \\frac{2 * intersection\_area}{total\_area} \\\\
                  &= \\frac{(total\_area - intersection\_area) - intersection\_area}{total\_area} \\\\
                  &= \\frac{(union\_area - intersection\_area)}{total\_area}


    Args:
        input (Variable): The predictions with rank>=2. The first dimension is batch size,
                          and the last dimension is class number.
        label (Variable): The groud truth with the same rank with input. The first dimension
                          is batch size, and the last dimension is 1.
        epsilon (float): The epsilon will be added to the numerator and denominator.
                         If both input and label are empty, it makes sure dice is 1.
                         Default: 0.00001

    Returns:
        dice_loss (Variable): The dice loss with shape [1].

    Examples:
        .. code-block:: python

            predictions = fluid.layers.softmax(x)
            loss = fluid.layers.dice_loss(input=predictions, label=label, 2)
    """
    label = one_hot(label, depth=input.shape[-1])
    reduce_dim = list(range(1, len(input.shape)))
    inse = reduce_sum(input * label, dim=reduce_dim)
    dice_denominator = reduce_sum(
        input, dim=reduce_dim) + reduce_sum(
            label, dim=reduce_dim)
    dice_score = 1 - inse * 2 / (dice_denominator + epsilon)
    return reduce_mean(dice_score)


def image_resize(input,
                 out_shape=None,
                 scale=None,
                 name=None,
                 resample='BILINEAR'):
    """
    **Resize a Batch of Images**

    The input must be a tensor of the shape (num_batches, channels, in_h, in_w),
    and the resizing only applies on the last two dimensions(hight and width).

    Supporting resample methods:

        'BILINEAR' : Bilinear interpolation

    Args:
        input (Variable): The input tensor of image resize layer,
                          This is a 4-D tensor of the shape
                          (num_batches, channels, in_h, in_w).
        out_shape(list|tuple|Variable|None): Output shape of image resize
                                    layer, the shape is (out_h, out_w).
                                    Default: None
        scale(float|None): The multiplier for the input height or width.
                         At least one of out_shape or scale must be set.
                         And out_shape has a higher priority than scale.
                         Default: None
        name(str|None): A name for this layer(optional). If set None, the layer
                        will be named automatically.
        resample(str): The resample method. It can only be 'BILINEAR' currently.
                       Default: 'BILINEAR'

    Returns:
        Variable: The output is a 4-D tensor of the shape
        (num_batches, channls, out_h, out_w).

    Examples:
        .. code-block:: python

            out = fluid.layers.image_resize(input, out_shape=[12, 12])
    """
    resample_methods = {'BILINEAR': 'bilinear_interp'}
    if resample not in resample_methods:
        raise ValueError(
            "The 'resample' of image_resize can only be 'BILINEAR' currently.")
    if out_shape is None and scale is None:
        raise ValueError("One of out_shape and scale must not be None")
    helper = LayerHelper('bilinear_interp', **locals())
    dtype = helper.input_dtype()

    def _is_list_or_turple_(data):
        return (isinstance(data, list) or isinstance(data, tuple))

    out_h = 0
    out_w = 0
    inputs = {"X": input}
    if out_shape is not None:
        if not (_is_list_or_turple_(out_shape) and
                len(out_shape) == 2) and not isinstance(out_shape, Variable):
            raise ValueError('out_shape should be a list or tuple or variable')
        if _is_list_or_turple_(out_shape):
            out_shape = list(map(int, out_shape))
            out_h = out_shape[0]
            out_w = out_shape[1]
        else:
            inputs['OutSize'] = out_shape
    else:
        out_h = int(input.shape[2] * scale)
        out_w = int(input.shape[3] * scale)

    out = helper.create_tmp_variable(dtype)
    helper.append_op(
        type=resample_methods[resample],
        inputs=inputs,
        outputs={"Out": out},
        attrs={"out_h": out_h,
               "out_w": out_w})
    return out


@templatedoc(op_type="bilinear_interp")
def resize_bilinear(input, out_shape=None, scale=None, name=None):
    """
    ${comment}

    Args:
        input(${x_type}): ${x_comment}.

        out_shape(${out_size_type}): ${out_size_comment}.

        scale(float|None): The multiplier for the input height or width. At
             least one of out_shape or scale must be set. And out_shape has
             a higher priority than scale. Default: None.

        name(str|None): The output variable name.

    Returns:
        ${out_comment}.
    """

    return image_resize(input, out_shape, scale, name, 'BILINEAR')


def image_resize_short(input, out_short_len, resample='BILINEAR'):
    """
    Resize a batch of images. The short edge of input images will be
    resized to the given 'out_short_len'. The long edge of input images
    will be resized proportionately to make images' length-width ratio
    constant.

    Args:
        input (Variable): The input tensor of image resize layer,
                          This is a 4-D tensor of the shape
                          (num_batches, channels, in_h, in_w).
        out_short_len(int): The length of output images' short edge.
        resample (str): resample method, default: BILINEAR.

    Returns:
        Variable: The output is a 4-D tensor of the shape
        (num_batches, channls, out_h, out_w).
    """
    in_shape = input.shape
    if len(in_shape) != 4:
        raise ValueError(
            "The rank of input must be 4 (num_batches, channels, in_h, in_w).")
    hw = in_shape[2:4]
    short_idx = hw.index(min(hw))
    long_idx = 1 - short_idx
    out_shape = list(hw)
    out_shape[short_idx] = out_short_len
    out_shape[long_idx] = int(
        float(out_shape[long_idx]) * (float(out_short_len) / float(hw[
            short_idx])) + 0.5)
    return image_resize(input=input, out_shape=out_shape, resample=resample)


def gather(input, index):
    """
    **Gather Layer**

    Output is obtained by gathering entries of the outer-most dimension
    of X indexed by `index` and concatenate them together.

    .. math::

        Out = X[Index]


    .. code-block:: text


                Given:

                X = [[1, 2],
                     [3, 4],
                     [5, 6]]

                Index = [1, 2]

                Then:

                Out = [[3, 4],
                       [5, 6]]

    Args:
        input (Variable): The source input with rank>=1.
        index (Variable): The index input with rank=1.

    Returns:
        output (Variable): The output is a tensor with the same rank as input.

    Examples:

        .. code-block:: python

            output = fluid.layers.gather(x, index)
    """
    helper = LayerHelper('gather', **locals())
    dtype = helper.input_dtype()
    out = helper.create_tmp_variable(dtype)
    helper.append_op(
        type="gather",
        inputs={"X": input,
                "Index": index},
        outputs={"Out": out})
    return out


def scatter(input, index, updates, name=None):
    """
    **Scatter Layer**

    Output is obtained by updating the input on selected indices on the first
    axis.

    .. math::

        Out = X
        Out[Ids] = Updates

    Args:
        input (Variable): The source input with rank>=1.
        index (Variable): The index input with rank=1. Its dtype should be
                          int32 or int64 as it is used as indexes.
        updates (Variable): The updated value of scatter op.
        name (str|None): The output variable name. Default None.

    Returns:
        output (Variable): The output is a tensor with the same shape as input.

    Examples:

        .. code-block:: python

            output = fluid.layers.scatter(input, index, updates)

    """
    helper = LayerHelper('scatter', **locals())
    dtype = helper.input_dtype()
    out = helper.create_tmp_variable(dtype)
    helper.append_op(
        type="scatter",
        inputs={"X": input,
                "Ids": index,
                "Updates": updates},
        outputs={"Out": out})
    return out


@templatedoc()
def random_crop(x, shape, seed=None):
    """
    ${comment}

    Args:
        x(${x_type}): ${x_comment}
        shape(${shape_type}): ${shape_comment}
        seed(int|${seed_type}|None): ${seed_comment} By default, the seed will
            get from `random.randint(-65536, 65535)`.

    Returns:
        ${out_comment}

    Examples:
        >>> img = fluid.layers.data("img", [3, 256, 256])
        >>> cropped_img = fluid.layers.random_crop(img, shape=[3, 224, 224])
    """
    helper = LayerHelper("random_crop", **locals())
    dtype = x.dtype
    out = helper.create_tmp_variable(dtype)
    if seed is None:
        seed = np.random.randint(-65536, 65536)
    op_attrs = {"shape": shape}
    if isinstance(seed, int):
        op_attrs["startup_seed"] = seed
        seed = helper.create_variable(
            name=unique_name.generate("random_crop_seed"),
            dtype="int64",
            persistable=True)
    elif not isinstance(seed, Variable):
        raise ValueError("'seed' must be a Variable or an int.")
    helper.append_op(
        type="random_crop",
        inputs={"X": x,
                "Seed": seed},
        outputs={"Out": out,
                 "SeedOut": seed},
        attrs=op_attrs)
    return out


def log(x, name=None):
    """
    Calculates the natural log of the given input tensor, element-wise.

    .. math::

        Out = \\ln(x)

    Args:
        x (Variable): Input tensor.
        name (str|None, default None): A name for this layer If set None,
            the layer will be named automatically.

    Returns:
        Variable: The natural log of the input tensor computed element-wise.

    Examples:

        .. code-block:: python

            output = fluid.layers.log(x)
    """
    helper = LayerHelper('log', **locals())
    dtype = helper.input_dtype(input_param_name='x')
    out = helper.create_tmp_variable(dtype)
    helper.append_op(type="log", inputs={"X": x}, outputs={"Out": out})
    return out


def relu(x, name=None):
    """
    Relu takes one input data (Tensor) and produces one output data (Tensor)
    where the rectified linear function, y = max(0, x), is applied to
    the tensor elementwise.

    .. math::

        Out = \\max(0, x)

    Args:
        x (Variable): The input tensor.
        name (str|None, default None): A name for this layer If set None,
            the layer will be named automatically.

    Returns:
        Variable: The output tensor with the same shape as input.

    Examples:

        .. code-block:: python

            output = fluid.layers.relu(x)
    """
    helper = LayerHelper('relu', **locals())
    dtype = helper.input_dtype(input_param_name='x')
    out = helper.create_tmp_variable(dtype)
    helper.append_op(type="relu", inputs={"X": x}, outputs={"Out": out})
    return out


def mean_iou(input, label, num_classes):
    """
    Mean Intersection-Over-Union is a common evaluation metric for
    semantic image segmentation, which first computes the IOU for each
    semantic class and then computes the average over classes.
    IOU is defined as follows:

    .. math::

        IOU = \\frac{true\_positiv}{(true\_positive + false\_positive + false\_negative)}.

    The predictions are accumulated in a confusion matrix and mean-IOU
    is then calculated from it.


    Args:
        input (Variable): A Tensor of prediction results for semantic labels with type int32 or int64.
        label (Variable): A Tensor of ground truth labels with type int32 or int64.
                           Its shape should be the same as input.
        num_classes (int): The possible number of labels.

    Returns:
        mean_iou (Variable): A Tensor representing the mean intersection-over-union with shape [1].
        out_wrong(Variable): A Tensor with shape [num_classes]. The wrong numbers of each class.
        out_correct(Variable): A Tensor with shape [num_classes]. The correct numbers of each class.

    Examples:

        .. code-block:: python

            iou, wrongs, corrects = fluid.layers.mean_iou(predict, label, num_classes)
    """
    helper = LayerHelper('mean_iou', **locals())
    dtype = helper.input_dtype()
    out_mean_iou = helper.create_tmp_variable(dtype='float32')
    out_wrong = helper.create_tmp_variable(dtype='int32')
    out_correct = helper.create_tmp_variable(dtype='int32')
    helper.append_op(
        type="mean_iou",
        inputs={"Predictions": input,
                "Labels": label},
        outputs={
            "OutMeanIou": out_mean_iou,
            "OutWrong": out_wrong,
            "OutCorrect": out_correct
        },
        attrs={"num_classes": num_classes})
    return out_mean_iou, out_wrong, out_correct


def crop(x, shape=None, offsets=None, name=None):
    """
    Crop input into output, as specified by offsets and shape.

    .. code-block:: text

        * Case 1:
            Given
                X = [[0, 1, 2, 0, 0]
                     [0, 3, 4, 0, 0]
                     [0, 0, 0, 0, 0]],
            and
                shape = [2, 2],
                offsets = [0, 1],
            output is:
                Out = [[1, 2],
                       [3, 4]].
        * Case 2:
            Given
                X = [[0, 1, 2, 5, 0]
                     [0, 3, 4, 6, 0]
                     [0, 0, 0, 0, 0]],
            and shape is tensor
                shape = [[0, 0, 0]
                         [0, 0, 0]]
            and
                offsets = [0, 1],

            output is:
                Out = [[1, 2, 5],
                       [3, 4, 6]].

    Args:
        x (Variable): The input tensor variable.
        shape (Variable|list/tuple of integer): The output shape is specified
            by `shape`, which can a Variable or a list/tupe of integer.
            If a tensor Variable, it's rank must be the same as `x`. This way
            is suitable for the case that the output shape may be changed each
            iteration. If a list/tupe of integer, it's length must be the same
            as the rank of `x`
        offsets (Variable|list/tuple of integer|None): Specifies the copping
            offsets at each dimension. It can be a Variable or or a list/tupe
            of integer. If a tensor Variable, it's rank must be the same as `x`.
            This way is suitable for the case that the offsets may be changed
            each iteration. If a list/tupe of integer, it's length must be the
            same as the rank of `x`. If None, the offsets are 0 at each
            dimension.
        name(str|None): A name for this layer(optional). If set None, the layer
                        will be named automatically.

    Returns:
        Variable: The cropped tensor variable.

    Raises:
        ValueError: If shape is not a list, tuple or Variable.

    Examples:

        .. code-block:: python

            x = fluid.layers.data(name="x", shape=[3, 5], dtype="float32")
            y = fluid.layers.data(name="y", shape=[2, 3], dtype="float32")
            crop = fluid.layers.crop(x, shape=y)

            # or
            z = fluid.layers.data(name="z", shape=[3, 5], dtype="float32")
            crop = fluid.layers.crop(z, shape=[2, 3])

    """
    helper = LayerHelper('crop', **locals())

    if not (isinstance(shape, list) or isinstance(shape, tuple) or \
                    isinstance(shape, Variable)):
        raise ValueError("The shape should be a list, tuple or Variable.")

    if offsets is None:
        offsets = [0] * len(x.shape)

    out = helper.create_tmp_variable(x.dtype)
    ipts = {'X': x}
    attrs = {}
    if isinstance(shape, Variable):
        ipts['Y'] = shape
    else:
        attrs['shape'] = shape
    if isinstance(offsets, Variable):
        ipts['Offsets'] = offsets
    else:
        attrs['offsets'] = offsets

    helper.append_op(
        type='crop',
        inputs=ipts,
        outputs={'Out': out},
        attrs=None if len(attrs) == 0 else attrs)
    return out


def rank_loss(label, left, right, name=None):
    """
    **Rank loss layer for RankNet**

    RankNet(http://icml.cc/2015/wp-content/uploads/2015/06/icml_ranking.pdf)
    is a pairwise ranking model with a training sample consisting of a pair
    of documents, A and B. Label P indicates whether A is ranked higher than B
    or not:

    P = {0, 1} or {0, 0.5, 1}, where 0.5 means that there is no information
    about the rank of the input pair.

    Rank loss layer takes three inputs: left (o_i), right (o_j) and
    label (P_{i,j}). The inputs respectively represent RankNet's output scores
    for documents A and B and the value of label P. The following equation
    computes rank loss C_{i,j} from the inputs:

    $$
      C_{i,j} = -\tilde{P_{ij}} * o_{i,j} + \log(1 + e^{o_{i,j}}) \\
      o_{i,j} =  o_i - o_j  \\
      \tilde{P_{i,j}} = \left \{0, 0.5, 1 \right \} \ or \ \left \{0, 1 \right \}
    $$

    Rank loss layer takes batch inputs with size batch_size (batch_size >= 1).

    Args:
        label (Variable): Indicats whether A ranked higher than B or not.
        left (Variable): RankNet's output score for doc A.
        right (Variable): RankNet's output score for doc B.
        name(str|None): A name for this layer(optional). If set None, the layer
                        will be named automatically.

    Returns:
        list: The value of rank loss.

    Raises:
        ValueError: Any of label, left, and right is not a variable.

    Examples:

        .. code-block:: python

            label = fluid.layers.data(name="label", shape=[4, 1], dtype="float32")
            left = fluid.layers.data(name="left", shape=[4, 1], dtype="float32")
            right = fluid.layers.data(name="right", shape=[4, 1], dtype="float32")
            out = fluid.layers.rank_loss(label, left, right)


    """
    helper = LayerHelper('rank_loss', **locals())

    if not (isinstance(label, Variable)):
        raise ValueError("The label should be a Variable")

    if not (isinstance(left, Variable)):
        raise ValueError("The left should be a Variable")

    if not (isinstance(right, Variable)):
        raise ValueError("The right should be a Variable")

    out = helper.create_tmp_variable("float32")

    helper.append_op(
        type='rank_loss',
        inputs={"Label": label,
                "Left": left,
                "Right": right},
        outputs={'Out': out})
    return out


def pad2d(input,
          paddings=[0, 0, 0, 0],
          mode='constant',
          pad_value=0.0,
          data_format="NCHW",
          name=None):
    """
    Pad 2-d images accordding to 'paddings' and 'mode'.
    If mode is 'reflect', paddings[0] and paddings[1] must be no greater
    than height-1. And the width dimension has the same condition.

    Example:

      Given that X is a channel of image from input:
      
      X = [[1, 2, 3],
           [4, 5, 6]]
      
      Case 0:
      
        paddings = [0, 1, 2, 3],
        mode = 'constant'
        pad_value = 0
        
        Out = [[0, 0, 1, 2, 3, 0, 0, 0]
               [0, 0, 4, 5, 6, 0, 0, 0]
               [0, 0, 0, 0, 0, 0, 0, 0]]
      
      Case 1:
      
        paddings = [0, 1, 2, 1],
        mode = 'reflect'
        
        Out = [[3, 2, 1, 2, 3, 2]
               [6, 5, 4, 5, 6, 5]
               [3, 2, 1, 2, 3, 2]]
        
      Case 2:
      
        paddings = [0, 1, 2, 1],
        mode = 'edge'
        
        Out = [[1, 1, 1, 2, 3, 3]
               [4, 4, 4, 5, 6, 6]
               [4, 4, 4, 5, 6, 6]]
    
  
    Args:
        input (Variable): The input image with [N, C, H, W] format or [N, H, W, C] format.
        paddings (tuple|list): The padding size. If padding is a tuple, it must
            contain four integers, (padding_top, padding_bottom, padding_left, padding_right).
            Default: padding = [0, 0, 0, 0].
        mode (str): Three modes: constant(default), reflect, edge. Default: constant
        pad_value (float32): The value to fill the padded areas in constant mode. Default: 0
        data_format (str): An optional string from: "NHWC", "NCHW". Specify the data format of
                           the input data.
                           Default: "NCHW"
        name (str|None): A name for this layer(optional). If set None, the layer
            will be named automatically.

    Returns:
        Variable: The tensor variable padded accordding to paddings and mode.


    Examples:
        .. code-block:: python

          data = fluid.layers.data(name='data', shape=[3, 32, 32], dtype='float32')
          result = fluid.layers.pad2d(input=data, padding=[1,2,3,4], mode='reflect')
    """

    helper = LayerHelper('pad2d', **locals())
    dtype = helper.input_dtype(input_param_name='input')
    out = helper.create_tmp_variable(dtype)
    helper.append_op(
        type='pad2d',
        inputs={'X': input},
        outputs={"Output": out},
        attrs={
            'paddings': paddings,
            'mode': mode,
            'pad_value': groups,
            'data_frmat': data_format
        })

    return out


def prelu(x, mode, param_attr=None, name=None):
    """
    Equation:

        y = \max(0, x) + alpha \min(0, x)

    Args:
        x (Variable): The input tensor.
	  param_attr(ParamAttr|None): The parameter attribute for the learnable
                                    weight (alpha).
        mode (string): The mode for weight sharing
		       all: all elements share same weight
 		       channel:elements in a channel share same weight
 		       element:each element has a weight
<<<<<<< HEAD
	name(str|None): A name for this layer(optional). If set None, the layer
                        will be named automatically. 
=======
	  name(str|None): A name for this layer(optional). If set None, the layer
                        will be named automatically.
>>>>>>> 515a756a

    Returns:
        Variable: The output tensor with the same shape as input.

    Examples:

        .. code-block:: python

         x = fluid.layers.data(name="x", shape=[10,10], dtype="float32")
            mode = 'channel'
            output = fluid.layers.prelu(x,mode)
    """
    helper = LayerHelper('prelu', **locals())
    if mode not in ['all', 'channel', 'element']:
        raise ValueError('mode should be one of all, channel, element.')
    alpha_shape = [1]
    if mode == 'channel':
        alpha_shape = [1, x.shape[1], 1, 1]
    elif mode == 'element':
        alpha_shape = x.shape
    dtype = helper.input_dtype(input_param_name='x')
    alpha = helper.create_parameter(
        attr=param_attr,
        shape=alpha_shape,
        dtype='float32',
        is_bias=False,
        default_initializer=Constant(1.0))
    out = helper.create_tmp_variable(dtype)
    helper.append_op(
        type="prelu",
        inputs={"X": x,
                'Alpha': alpha},
        attrs={"mode": mode},
        outputs={"Out": out})
    return out


def flatten(x, axis=1, name=None):
    """
    **Flatten layer**
    Flattens the input tensor into a 2D matrix.

    Examples:
    Case 1:
      Given
        X.shape = (3, 100, 100, 4)
      and
        axis = 2
      We get:
        Out.shape = (3 * 100, 4 * 100)

    Case 2:
      Given
        X.shape = (3, 100, 100, 4)
      and
        axis = 0
      We get:
        Out.shape = (1, 3 * 100 * 100 * 4)

    Args:
        x (Variable): A tensor of rank >= axis.
        axis (int): Indicate up to which input dimensions (exclusive) should
                    be flattened to the outer dimension of the output.
                    The value for axis must be in the range [0, R], where R
                    is the rank of the input tensor. When axis = 0, the shape
                    of the output tensor is (1, (d_0 X d_1 ... d_n), where the
                    shape of the input tensor is (d_0, d_1, ... d_n).
        name(str|None): A name for this layer(optional). If set None, the layer
                        will be named automatically.

    Returns:
        Variable: A 2D tensor with the contents of the input tensor, with input
                  dimensions up to axis flattened to the outer dimension of
                  the output and remaining input dimensions flattened into the
                  inner dimension of the output.

    Raises:
        ValueError: If x is not a variable.
        ValueError: If axis is not in range [0, rank(x)].

    Examples:

        .. code-block:: python

            x = fluid.layers.data(name="x", shape=[4, 4, 3], dtype="float32")
            out = fluid.layers.flatten(x=x, axis=2)
    """
    helper = LayerHelper('flatten', **locals())

    if not (isinstance(x, Variable)):
        raise ValueError("The input x should be a Variable")

    if not (isinstance(axis, int)) or axis > len(x.shape) or axis < 0:
        raise ValueError("The axis should be a int, and in range [0, rank(x)]")

    out = helper.create_tmp_variable(x.dtype)
    helper.append_op(
        type='flatten',
        inputs={"X": x},
        outputs={'Out': out},
        attrs={"axis": axis})
    return out


def sequence_mask(x, maxlen=None, dtype='int64', name=None):
    """
    **SequenceMask Layer**

    This layer outputs a mask according to the input :code:`x` and
    :code:`maxlen` with data type of :code:`dtype`.

    Supposing :code:`x` is a Tensor with shape [d_1, d_2, ..., d_n], the
    :code:`y` is a mask with shape [d_1, d_2, ..., d_n, maxlen], where:

    .. math::

        y(i_1, i_2,..., i_n, j) = (j < x(i_1, i_2,..., i_n))

    Args:
        x (Variable): Input tensor of sequence_mask layer,
                      whose elements are integers less than :code:`maxlen`.
        maxlen (int|None): Maximum length of the sequence. If :code:`maxlen`
                           is None, it would be replace with :math:`max(x)`.
        dtype (np.dtype|core.VarDesc.VarType|str): Data type of the output.
        name (str|None): A name for this layer(optional). If set None, the
                         layer will be named automatically.

    Returns:
        Variable: The output sequence mask.

    """

    helper = LayerHelper('sequence_mask', **locals())
    if name is None:
        out = helper.create_tmp_variable(dtype=dtype)
    else:
        out = helper.create_tmp_variable(dtype=dtype, name=name)

    helper.append_op(
        type='sequence_mask',
        inputs={'X': [x]},
        outputs={'Y': out},
        attrs={
            'max_len': maxlen if maxlen is not None else -1,
            'out_dtype': out.dtype
        })
    return out


def stack(x, axis=0):
    """
    **Stack Layer**

    This layer stacks all of the input :code:`x` along axis.

    Input :code:`x` can be a single variable, a :code:`list` of variables,
    or a :code:`tuple` of variables. If :code:`x` is a :code:`list` or
    :code:`tuple`, the shapes of all these variables must be the same.
    Supposing the shape of each input is :math:`[d_0, d_1, ..., d_{n-1}]`,
    the shape of the output variable would be
    :math:`[d_0, d_1, ..., d_{axis}=len(x), ..., d_{n-1}]`.
    If :code:`axis` < 0, it would be replaced with :code:`axis+rank(x[0])+1`.
    If :code:`axis` is None, it would be replaced with 0.

    Args:
        x (Variable|list(Variable)|tuple(Variable)): Input variables.
        axis (int|None): The axis along which all inputs are stacked.

    Returns:
        Variable: The stacked variable.

    """

    helper = LayerHelper('stack', **locals())
    axis = 0 if axis is None else axis

    if not isinstance(x, list) and not isinstance(x, tuple):
        x = [x]

    out = helper.create_tmp_variable(x[0].dtype)
    helper.append_op(
        type='stack', inputs={'X': x}, outputs={'Y': out},
        attrs={'axis': axis})
    return out


def unstack(x, axis=0, num=None):
    """
    **UnStack Layer**

    This layer unstacks input :code:`x` into several tensors along axis.
   
    If :code:`axis` < 0, it would be replaced with :code:`axis+rank(x)`.
    If :code:`num` is None, it would be inferred from :code:`x.shape[axis]`,
    and if :code:`x.shape[axis]` <= 0 or is unknown, :code:`ValueError` is
    raised. 

    Args:
        x (Variable): Input variable. 
        axis (int): The axis along which the input is unstacked.
        num (int|None): The number of output variables.
    
    Returns:
        list(Variable): The unstacked variables.
    
    """

    helper = LayerHelper('unstack', **locals())
    if num is None:
        if axis is None or x.shape[axis] <= 0:
            raise ValueError('unknown unstack number')
        else:
            num = x.shape[axis]

    outs = []
    for _ in num:
        outs.append(helper.create_tmp_variable(x.dtype))

    helper.append_op(
        type='unstack',
        inputs={'X': [x]},
        outputs={'Y': outs},
        attrs={'axis': axis,
               'num': num})
    return outs<|MERGE_RESOLUTION|>--- conflicted
+++ resolved
@@ -107,11 +107,8 @@
     'flatten',
     'sequence_mask',
     'stack',
-<<<<<<< HEAD
     'pad2d',
-=======
     'unstack',
->>>>>>> 515a756a
 ]
 
 
@@ -5635,13 +5632,8 @@
 		       all: all elements share same weight
  		       channel:elements in a channel share same weight
  		       element:each element has a weight
-<<<<<<< HEAD
 	name(str|None): A name for this layer(optional). If set None, the layer
                         will be named automatically. 
-=======
-	  name(str|None): A name for this layer(optional). If set None, the layer
-                        will be named automatically.
->>>>>>> 515a756a
 
     Returns:
         Variable: The output tensor with the same shape as input.
