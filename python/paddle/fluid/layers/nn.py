--- conflicted
+++ resolved
@@ -24,21 +24,6 @@
 import utils
 
 __all__ = [
-<<<<<<< HEAD
-    'fc', 'embedding', 'dynamic_lstm', 'dynamic_lstmp', 'dynamic_gru',
-    'gru_unit', 'linear_chain_crf', 'crf_decoding', 'cos_sim', 'cross_entropy',
-    'square_error_cost', 'chunk_eval', 'sequence_conv', 'conv2d',
-    'sequence_pool', 'sequence_softmax', 'softmax', 'pool2d', 'batch_norm',
-    'beam_search_decode', 'conv2d_transpose', 'sequence_expand', 'lstm_unit',
-    'reduce_sum', 'reduce_mean', 'reduce_max', 'reduce_min', 'reduce_prod',
-    'sequence_first_step', 'sequence_last_step', 'dropout', 'split',
-    'ctc_greedy_decoder', 'edit_distance', 'l2_normalize', 'matmul', 'topk',
-    'warpctc', 'sequence_reshape', 'transpose', 'im2sequence', 'nce',
-    'beam_search', 'row_conv', 'multiplex', 'layer_norm',
-    'softmax_with_cross_entropy', 'smooth_l1', 'one_hot',
-    'autoincreased_step_counter', 'reshape', 'lod_reset', 'lrn', 'pad',
-    'label_smooth', 'roi_pool', 'dice_loss', 'upsampling_bilinear2d'
-=======
     'fc',
     'embedding',
     'dynamic_lstm',
@@ -98,7 +83,6 @@
     'dice_loss',
     'upsampling_bilinear2d',
     'random_crop',
->>>>>>> 109ee924
 ]
 
 
