--- conflicted
+++ resolved
@@ -5401,7 +5401,6 @@
     return out
 
 
-<<<<<<< HEAD
 def pad2d(input,
           paddings=[0, 0, 0, 0],
           mode='constant',
@@ -5473,66 +5472,23 @@
           result = fluid.layers.pad2d(input=data, padding=[1,2,3,4], mode='reflect')
     """
 
-    num_channels = input.shape[1]
-
-    l_type = 'conv2d'
-    if (num_channels == groups and num_filters % num_channels == 0 and
-            not use_cudnn):
-        l_type = 'depthwise_conv2d'
-
-    helper = LayerHelper(l_type, **locals())
-    dtype = helper.input_dtype()
-
-    if groups is None:
-        num_filter_channels = num_channels
-    else:
-        if num_channels % groups != 0:
-            raise ValueError("num_channels must be divisible by groups.")
-        num_filter_channels = num_channels / groups
-
-    filter_size = utils.convert_to_list(filter_size, 2, 'filter_size')
-    stride = utils.convert_to_list(stride, 2, 'stride')
-    padding = utils.convert_to_list(padding, 2, 'padding')
-    dilation = utils.convert_to_list(dilation, 2, 'dilation')
-
-    if not isinstance(use_cudnn, bool):
-        raise ValueError("use_cudnn should be True or False")
-
-    input_shape = input.shape
-    filter_shape = [num_filters, num_filter_channels] + filter_size
-
-    def _get_default_param_initializer():
-        std = (2.0 / (filter_size[0]**2 * num_channels))**0.5
-        return Normal(0.0, std, 0)
-
-    filter_param = helper.create_parameter(
-        attr=helper.param_attr,
-        shape=filter_shape,
-        dtype=dtype,
-        default_initializer=_get_default_param_initializer())
-
-    pre_bias = helper.create_tmp_variable(dtype)
-
+    helper = LayerHelper('prelu', **locals())
+    dtype = helper.input_dtype(input_param_name='input')
+    out = helper.create_tmp_variable(dtype)
     helper.append_op(
         type=l_type,
-        inputs={
-            'Input': input,
-            'Filter': filter_param,
-        },
-        outputs={"Output": pre_bias},
+        inputs={'X': input},
+        outputs={"Output": out},
         attrs={
-            'strides': stride,
-            'paddings': padding,
-            'dilations': dilation,
-            'groups': groups,
-            'use_cudnn': use_cudnn,
-            'use_mkldnn': use_mkldnn
+            'paddings': paddings,
+            'mode': mode,
+            'pad_value': groups,
+            'data_frmat': data_format
         })
 
-    pre_act = helper.append_bias_op(pre_bias, dim_start=1, dim_end=2)
-
-    return helper.append_activation(pre_act)
-=======
+    return out
+
+
 def prelu(x, mode, param_attr=None, name=None):
     """
     Equation:
@@ -5547,7 +5503,7 @@
 		       all: all elements share same weight
  		       channel:elements in a channel share same weight
  		       element:each element has a weight
-	  name(str|None): A name for this layer(optional). If set None, the layer
+	name(str|None): A name for this layer(optional). If set None, the layer
                         will be named automatically. 
 
     Returns:
@@ -5732,5 +5688,4 @@
     helper.append_op(
         type='stack', inputs={'X': x}, outputs={'Y': out},
         attrs={'axis': axis})
-    return out
->>>>>>> eca4563e
+    return out