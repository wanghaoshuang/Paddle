--- conflicted
+++ resolved
@@ -25,23 +25,6 @@
 import random
 
 __all__ = [
-<<<<<<< HEAD
-    'fc', 'embedding', 'dynamic_lstm', 'dynamic_lstmp', 'dynamic_gru',
-    'gru_unit', 'linear_chain_crf', 'crf_decoding', 'cos_sim', 'cross_entropy',
-    'square_error_cost', 'chunk_eval', 'sequence_conv', 'conv2d',
-    'sequence_pool', 'sequence_softmax', 'softmax', 'pool2d', 'batch_norm',
-    'beam_search_decode', 'conv2d_transpose', 'sequence_expand', 'lstm_unit',
-    'reduce_sum', 'reduce_mean', 'reduce_max', 'reduce_min', 'reduce_prod',
-    'sequence_first_step', 'sequence_last_step', 'dropout', 'split',
-    'ctc_greedy_decoder', 'edit_distance', 'l2_normalize', 'matmul', 'topk',
-    'warpctc', 'sequence_reshape', 'transpose', 'im2sequence', 'nce',
-    'beam_search', 'row_conv', 'multiplex', 'layer_norm',
-    'softmax_with_cross_entropy', 'smooth_l1', 'one_hot',
-    'autoincreased_step_counter', 'reshape', 'lod_reset', 'lrn', 'pad',
-    'label_smooth', 'roi_pool', 'dice_loss', 'image_resize',
-    'image_resize_short', 'resize_bilinear', 'gather', 'random_crop',
-    'dense_triplet_loss'
-=======
     'fc',
     'embedding',
     'dynamic_lstm',
@@ -111,7 +94,7 @@
     'relu',
     'log',
     'crop',
->>>>>>> 0d4b376f
+    'dense_triplet_loss',
 ]
 
 
@@ -4938,41 +4921,6 @@
     return out
 
 
-<<<<<<< HEAD
-def dense_triplet_loss(input, label, margin=0.01):
-    """
-
-    Args:
-        input(Variable): (LodTensor, default: LoDTensor<float>),
-                         A 2-D tensor with shape [N x K]. N is the batch_size,
-                         and K is the feature length in each sample.
-        label(Variable): (LodTensor, default: LoDTensor<int64>), 
-                         The ground truth which is a tensor with shape [N x 1].
-        margin(float): (floatm default: 0.01), 
-
-    Returns:
-        Variable: A 2-D tensor. The dense triplet loss with shape [batch_size x 1].
-
-    Examples:
-        .. code-block:: python
-
-            label = fluid.layers.data(shape=[11, 8], dtype='float32')
-            predict = fluid.layers.data(shape=[11, 1], dtype='float32')
-            cost = fluid.layers.dense_triplet_loss(input=predict, label=label)
-
-    """
-    helper = LayerHelper('dense_triplet_loss', **locals())
-    loss_out = helper.create_tmp_variable(dtype=input.dtype)
-    grad_out = helper.create_tmp_variable(dtype=input.dtype)
-    helper.append_op(
-        type='dense_triplet_loss',
-        inputs={'Logits': [input],
-                'Label': [label]},
-        outputs={'LogitsGrad': [grad_out],
-                 'Loss': [loss_out]},
-        attrs={'margin': margin})
-    return loss_out
-=======
 def log(input):
     """
     Calculates the natural log of the given input tensor, element-wise.
@@ -5175,4 +5123,38 @@
         outputs={'Out': out},
         attrs=None if len(attrs) == 0 else attrs)
     return out
->>>>>>> 0d4b376f
+
+
+def dense_triplet_loss(input, label, margin=0.01):
+    """
+
+    Args:
+        input(Variable): (LodTensor, default: LoDTensor<float>),
+                         A 2-D tensor with shape [N x K]. N is the batch_size,
+                         and K is the feature length in each sample.
+        label(Variable): (LodTensor, default: LoDTensor<int64>), 
+                         The ground truth which is a tensor with shape [N x 1].
+        margin(float): (floatm default: 0.01), 
+
+    Returns:
+        Variable: A 2-D tensor. The dense triplet loss with shape [batch_size x 1].
+
+    Examples:
+        .. code-block:: python
+
+            label = fluid.layers.data(shape=[11, 8], dtype='float32')
+            predict = fluid.layers.data(shape=[11, 1], dtype='float32')
+            cost = fluid.layers.dense_triplet_loss(input=predict, label=label)
+
+    """
+    helper = LayerHelper('dense_triplet_loss', **locals())
+    loss_out = helper.create_tmp_variable(dtype=input.dtype)
+    grad_out = helper.create_tmp_variable(dtype=input.dtype)
+    helper.append_op(
+        type='dense_triplet_loss',
+        inputs={'Logits': [input],
+                'Label': [label]},
+        outputs={'LogitsGrad': [grad_out],
+                 'Loss': [loss_out]},
+        attrs={'margin': margin})
+    return loss_out