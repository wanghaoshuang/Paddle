--- conflicted
+++ resolved
@@ -82,16 +82,11 @@
     'label_smooth',
     'roi_pool',
     'dice_loss',
-<<<<<<< HEAD
-    'upsampling_bilinear2d',
-    'gather',
     'mean_iou',
-=======
     'image_resize',
     'image_resize_short',
     'resize_bilinear',
     'gather',
->>>>>>> 831909ce
     'random_crop',
 ]
 
@@ -3983,11 +3978,7 @@
         input (Variable): The input tensor of image resize layer,
                           This is a 4-D tensor of the shape
                           (num_batches, channels, in_h, in_w).
-<<<<<<< HEAD
-        out_shape(list|tuple|Variable|None): Output shape of bilinear interpolation
-=======
         out_shape(list|tuple|Variable|None): Output shape of image resize
->>>>>>> 831909ce
                                     layer, the shape is (out_h, out_w).
                                     Default: None
         scale(float|None): The multiplier for the input height or width.
@@ -4024,16 +4015,9 @@
     out_w = 0
     inputs = {"X": input}
     if out_shape is not None:
-<<<<<<< HEAD
-        if not (_is_list_or_turple_(out_shape) and len(out_shape) == 2) and (
-                out_shape is not Variable):
-            raise ValueError('out_shape should be a list or tuple ',
-                             'with length 2, (out_h, out_w).')
-=======
         if not (_is_list_or_turple_(out_shape) and
                 len(out_shape) == 2) and not isinstance(out_shape, Variable):
             raise ValueError('out_shape should be a list or tuple or variable')
->>>>>>> 831909ce
         if _is_list_or_turple_(out_shape):
             out_shape = list(map(int, out_shape))
             out_h = out_shape[0]
@@ -4046,11 +4030,7 @@
 
     out = helper.create_tmp_variable(dtype)
     helper.append_op(
-<<<<<<< HEAD
-        type="bilinear_interp",
-=======
         type=resample_methods[resample],
->>>>>>> 831909ce
         inputs=inputs,
         outputs={"Out": out},
         attrs={"out_h": out_h,
@@ -4058,18 +4038,6 @@
     return out
 
 
-<<<<<<< HEAD
-def gather(input, index):
-    """
-    **Gather Operator**
-
-    Out is obtained by gathering entries of the outer-most dimension 
-    of X indexed by Index and concatenate them together.
-
-    .. math::
-
-	Out = X[Index]
-=======
 @templatedoc(op_type="bilinear_interp")
 def resize_bilinear(input, out_shape=None, scale=None, name=None):
     """
@@ -4126,132 +4094,8 @@
     return image_resize(input=input, out_shape=out_shape, resample=resample)
 
 
-def gather(input, index):
-    """
-    Output is obtained by gathering entries of the outer-most dimension 
-    of X indexed by `index` and concatenate them together.
-
-    .. math::
-
-        Out = X[Index]
->>>>>>> 831909ce
-
-
-    .. code-block:: text
-
-<<<<<<< HEAD
-	* Case 1:
-
-    		 X = [[1, 2],
-         	      [3, 4],
-                      [5, 6]]
-=======
-
-                Given:
-
-                X = [[1, 2],
-                     [3, 4],
-                     [5, 6]]
->>>>>>> 831909ce
-
-                Index = [1, 2]
-
-                Then:
-
-                Out = [[3, 4],
-                       [5, 6]]
-
-    Args:
-<<<<<<< HEAD
-        input (Variable): The source input with rank>1. 
-        index (Variable): The index input with rang=1.
-
-    Returns:
-        output (Variable): The output is a tensor with the same shape as input.
-=======
-        input (Variable): The source input with rank>=1. 
-        index (Variable): The index input with rank=1.
-
-    Returns:
-        output (Variable): The output is a tensor with the same rank as input.
->>>>>>> 831909ce
-
-    Examples:
-        .. code-block:: python
-
-            output = fluid.layers.gather(x, index)
-    """
-    helper = LayerHelper('gather', **locals())
-    dtype = helper.input_dtype()
-    out = helper.create_tmp_variable(dtype)
-    helper.append_op(
-        type="gather",
-        inputs={"X": input,
-                "Index": index},
-        outputs={"Out": out})
-    return out
-
-
-<<<<<<< HEAD
-def mean_iou(input, label, num_classes):
-    """
-    **Gather Operator**
-
-    Out is obtained by gathering entries of the outer-most dimension 
-    of X indexed by Index and concatenate them together.
-
-    .. math::
-
-	Out = X[Index]
-
-
-    .. code-block:: text
-
-	* Case 1:
-
-    		 X = [[1, 2],
-         	      [3, 4],
-                      [5, 6]]
-
-                Index = [1, 2]
-
-                Then:
-
-                Out = [[3, 4],
-                       [5, 6]]
-
-    Args:
-        input (Variable): The source input with rank>1. 
-        index (Variable): The index input with rang=1.
-
-    Returns:
-        output (Variable): The output is a tensor with the same shape as input.
-
-    Examples:
-        .. code-block:: python
-
-            output = fluid.layers.gather(x, index)
-    """
-    helper = LayerHelper('mean_iou', **locals())
-    dtype = helper.input_dtype()
-    out_mean_iou = helper.create_tmp_variable(dtype='float32')
-    out_wrong = helper.create_tmp_variable(dtype='int32')
-    out_correct = helper.create_tmp_variable(dtype='int32')
-    helper.append_op(
-        type="mean_iou",
-        inputs={"predictions": input,
-                "labels": label},
-        outputs={
-            "out_mean_iou": out_mean_iou,
-            "out_wrong": out_wrong,
-            "out_correct": out_correct
-        },
-        attrs={"num_classes": num_classes})
-    return out_mean_iou, out_wrong, out_correct
-
-
-def random_crop(input, shape, seed=1):
-=======
+
+
 @templatedoc()
 def random_crop(x, shape, seed=None):
     """
@@ -4271,7 +4115,6 @@
         ${out_comment}
 
     """
->>>>>>> 831909ce
     helper = LayerHelper("random_crop", **locals())
     dtype = helper.input_dtype()
     out = helper.create_tmp_variable(dtype)
@@ -4301,4 +4144,72 @@
         outputs={"Out": out,
                  "SeedOut": seed_out},
         attrs={"shape": shape})
-    return out+    return out
+
+
+def mean_iou(input, label, num_classes):
+    helper = LayerHelper('mean_iou', **locals())
+    dtype = helper.input_dtype()
+    out_mean_iou = helper.create_tmp_variable(dtype='float32')
+    out_wrong = helper.create_tmp_variable(dtype='int32')
+    out_correct = helper.create_tmp_variable(dtype='int32')
+    helper.append_op(
+        type="mean_iou",
+        inputs={"predictions": input,
+                "labels": label},
+        outputs={
+            "out_mean_iou": out_mean_iou,
+            "out_wrong": out_wrong,
+            "out_correct": out_correct
+        },
+        attrs={"num_classes": num_classes})
+    return out_mean_iou, out_wrong, out_correct
+
+
+def gather(input, index):
+    """
+    **Gather Operator**
+
+    Out is obtained by gathering entries of the outer-most dimension 
+    of X indexed by Index and concatenate them together.
+
+    .. math::
+
+	Out = X[Index]
+
+    .. code-block:: text
+
+                Given:
+
+                X = [[1, 2],
+                     [3, 4],
+                     [5, 6]]
+
+                Index = [1, 2]
+
+                Then:
+
+                Out = [[3, 4],
+                       [5, 6]]
+
+    Args:
+        input (Variable): The source input with rank>=1. 
+        index (Variable): The index input with rank=1.
+
+    Returns:
+        output (Variable): The output is a tensor with the same rank as input.
+
+    Examples:
+        .. code-block:: python
+
+            output = fluid.layers.gather(x, index)
+    """
+    helper = LayerHelper('gather', **locals())
+    dtype = helper.input_dtype()
+    out = helper.create_tmp_variable(dtype)
+    helper.append_op(
+        type="gather",
+        inputs={"X": input,
+                "Index": index},
+        outputs={"Out": out})
+    return out
