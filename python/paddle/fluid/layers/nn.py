--- conflicted
+++ resolved
@@ -82,11 +82,8 @@
     'roi_pool',
     'dice_loss',
     'upsampling_bilinear2d',
-<<<<<<< HEAD
     'gather',
-=======
     'random_crop',
->>>>>>> bfecb572
 ]
 
 
@@ -3995,7 +3992,6 @@
     return out
 
 
-<<<<<<< HEAD
 def gather(input, index):
     """
     Output is obtained by gathering entries of the outer-most dimension 
@@ -4042,7 +4038,9 @@
         inputs={"X": input,
                 "Index": index},
         outputs={"Out": out})
-=======
+    return out
+
+
 def random_crop(input, shape, seed=1):
     helper = LayerHelper("random_crop", **locals())
     dtype = helper.input_dtype()
@@ -4070,5 +4068,4 @@
         outputs={"Out": out,
                  "SeedOut": seed_out},
         attrs={"shape": shape})
->>>>>>> bfecb572
     return out