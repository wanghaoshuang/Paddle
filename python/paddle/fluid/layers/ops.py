#   Copyright (c) 2018 PaddlePaddle Authors. All Rights Reserved.
#
# Licensed under the Apache License, Version 2.0 (the "License");
# you may not use this file except in compliance with the License.
# You may obtain a copy of the License at
#
#     http://www.apache.org/licenses/LICENSE-2.0
#
# Unless required by applicable law or agreed to in writing, software
# distributed under the License is distributed on an "AS IS" BASIS,
# WITHOUT WARRANTIES OR CONDITIONS OF ANY KIND, either express or implied.
# See the License for the specific language governing permissions and
# limitations under the License.
from layer_function_generator import generate_layer_fn

__activations__ = [
    'sigmoid',
    'logsigmoid',
    'exp',
    'relu',
    'tanh',
    'tanh_shrink',
    'softshrink',
    'sqrt',
    'abs',
    'ceil',
    'floor',
    'cos',
    'sin',
    'round',
    'reciprocal',
    'log',
    'square',
    'softplus',
    'softsign',
    'brelu',
    'leaky_relu',
    'soft_relu',
    'elu',
    'relu6',
    'pow',
    'stanh',
    'hard_shrink',
    'thresholded_relu',
    'hard_sigmoid',
    'swish',
]

__all__ = [
    'mean',
    'mul',
    'scale',
    'sigmoid_cross_entropy_with_logits',
    'elementwise_add',
    'elementwise_div',
    'elementwise_sub',
    'elementwise_mul',
    'elementwise_max',
    'elementwise_min',
    'elementwise_pow',
    'clip',
    'clip_by_norm',
    'logical_and',
    'logical_or',
    'logical_xor',
    'logical_not',
    'uniform_random',
    'uniform_random_batch_size_like',
    'gaussian_random',
    'gaussian_random_batch_size_like',
    'cumsum',
    'scatter',
    'sum',
<<<<<<< HEAD
    'slice',
=======
    'shape',
>>>>>>> 6915d51c
] + __activations__

for _OP in set(__all__):
    globals()[_OP] = generate_layer_fn(_OP)<|MERGE_RESOLUTION|>--- conflicted
+++ resolved
@@ -71,11 +71,8 @@
     'cumsum',
     'scatter',
     'sum',
-<<<<<<< HEAD
     'slice',
-=======
     'shape',
->>>>>>> 6915d51c
 ] + __activations__
 
 for _OP in set(__all__):
