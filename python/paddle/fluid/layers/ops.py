#   Copyright (c) 2018 PaddlePaddle Authors. All Rights Reserved.
#
# Licensed under the Apache License, Version 2.0 (the "License");
# you may not use this file except in compliance with the License.
# You may obtain a copy of the License at
#
#     http://www.apache.org/licenses/LICENSE-2.0
#
# Unless required by applicable law or agreed to in writing, software
# distributed under the License is distributed on an "AS IS" BASIS,
# WITHOUT WARRANTIES OR CONDITIONS OF ANY KIND, either express or implied.
# See the License for the specific language governing permissions and
# limitations under the License.
from layer_function_generator import generate_layer_fn

__activations__ = [
    'sigmoid',
    'logsigmoid',
    'exp',
    'relu',
    'tanh',
    'tanh_shrink',
    'softshrink',
    'sqrt',
    'abs',
    'ceil',
    'floor',
    'cos',
    'sin',
    'round',
    'reciprocal',
    'log',
    'square',
    'softplus',
    'softsign',
    'brelu',
    'leaky_relu',
    'soft_relu',
    'elu',
    'relu6',
    'pow',
    'stanh',
    'hard_shrink',
    'thresholded_relu',
    'hard_sigmoid',
    'swish',
]

__all__ = [
    'mean',
    'mul',
    'scale',
    'sigmoid_cross_entropy_with_logits',
    'elementwise_add',
    'elementwise_div',
    'elementwise_sub',
    'elementwise_mul',
    'elementwise_max',
    'elementwise_min',
    'elementwise_pow',
    'clip',
    'clip_by_norm',
    'logical_and',
    'logical_or',
    'logical_xor',
    'logical_not',
    'uniform_random',
    'uniform_random_batch_size_like',
    'gaussian_random',
    'gaussian_random_batch_size_like',
    'cumsum',
    'scatter',
    'sum',
<<<<<<< HEAD
    'shape',
    'slice',
=======
    'polygon_box_transform',
    'shape',
    'maxout',
>>>>>>> 831909ce
] + __activations__

for _OP in set(__all__):
    globals()[_OP] = generate_layer_fn(_OP)<|MERGE_RESOLUTION|>--- conflicted
+++ resolved
@@ -71,14 +71,11 @@
     'cumsum',
     'scatter',
     'sum',
-<<<<<<< HEAD
     'shape',
     'slice',
-=======
     'polygon_box_transform',
     'shape',
     'maxout',
->>>>>>> 831909ce
 ] + __activations__
 
 for _OP in set(__all__):
