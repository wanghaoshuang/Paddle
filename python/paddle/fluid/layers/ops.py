#   Copyright (c) 2018 PaddlePaddle Authors. All Rights Reserved.
#
# Licensed under the Apache License, Version 2.0 (the "License");
# you may not use this file except in compliance with the License.
# You may obtain a copy of the License at
#
#     http://www.apache.org/licenses/LICENSE-2.0
#
# Unless required by applicable law or agreed to in writing, software
# distributed under the License is distributed on an "AS IS" BASIS,
# WITHOUT WARRANTIES OR CONDITIONS OF ANY KIND, either express or implied.
# See the License for the specific language governing permissions and
# limitations under the License.
from layer_function_generator import generate_layer_fn

__activations__ = [
    'sigmoid',
    'logsigmoid',
    'exp',
    'relu',
    'tanh',
    'tanh_shrink',
    'softshrink',
    'sqrt',
    'abs',
    'ceil',
    'floor',
    'cos',
    'sin',
    'round',
    'reciprocal',
    'log',
    'square',
    'softplus',
    'softsign',
    'brelu',
    'leaky_relu',
    'soft_relu',
    'elu',
    'relu6',
    'pow',
    'stanh',
    'hard_shrink',
    'thresholded_relu',
    'hard_sigmoid',
    'swish',
]

__all__ = [
    'mean',
    'mul',
    'scale',
    'sigmoid_cross_entropy_with_logits',
    'elementwise_add',
    'elementwise_div',
    'elementwise_sub',
    'elementwise_mul',
    'elementwise_max',
    'elementwise_min',
    'elementwise_pow',
    'clip',
    'clip_by_norm',
    'logical_and',
    'logical_or',
    'logical_xor',
    'logical_not',
    'uniform_random',
    'uniform_random_batch_size_like',
    'gaussian_random',
    'gaussian_random_batch_size_like',
    'cumsum',
    'scatter',
    'sum',
<<<<<<< HEAD
    'slice',
=======
    'polygon_box_transform',
>>>>>>> c36dd3b3
    'shape',
] + __activations__

for _OP in set(__all__):
    globals()[_OP] = generate_layer_fn(_OP)<|MERGE_RESOLUTION|>--- conflicted
+++ resolved
@@ -71,11 +71,8 @@
     'cumsum',
     'scatter',
     'sum',
-<<<<<<< HEAD
     'slice',
-=======
     'polygon_box_transform',
->>>>>>> c36dd3b3
     'shape',
 ] + __activations__
 
