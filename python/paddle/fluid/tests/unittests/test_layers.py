--- conflicted
+++ resolved
@@ -1240,7 +1240,6 @@
 
         print(str(program))
 
-<<<<<<< HEAD
     def test_range(self):
         program = Program()
         with program_guard(program):
@@ -1249,7 +1248,6 @@
 
         print(str(program))
 
-=======
     def test_spectral_norm(self):
         program = Program()
         with program_guard(program):
@@ -1271,7 +1269,6 @@
             self.assertIsNotNone(out)
         print(str(program))
 
->>>>>>> 5670530c
 
 if __name__ == '__main__':
     unittest.main()