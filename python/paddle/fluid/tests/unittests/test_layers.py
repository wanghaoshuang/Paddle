#   Copyright (c) 2018 PaddlePaddle Authors. All Rights Reserved.
#
# Licensed under the Apache License, Version 2.0 (the "License");
# you may not use this file except in compliance with the License.
# You may obtain a copy of the License at
#
#     http://www.apache.org/licenses/LICENSE-2.0
#
# Unless required by applicable law or agreed to in writing, software
# distributed under the License is distributed on an "AS IS" BASIS,
# WITHOUT WARRANTIES OR CONDITIONS OF ANY KIND, either express or implied.
# See the License for the specific language governing permissions and
# limitations under the License.

from __future__ import print_function
import unittest

import paddle.fluid.layers as layers
import paddle.fluid.nets as nets
from paddle.fluid.framework import Program, program_guard, default_main_program
from paddle.fluid.param_attr import ParamAttr
import decorators


class TestBook(unittest.TestCase):
    def test_fit_a_line(self):
        program = Program()
        with program_guard(program, startup_program=Program()):
            x = layers.data(name='x', shape=[13], dtype='float32')
            y_predict = layers.fc(input=x, size=1, act=None)
            y = layers.data(name='y', shape=[1], dtype='float32')
            cost = layers.square_error_cost(input=y_predict, label=y)
            avg_cost = layers.mean(cost)
            self.assertIsNotNone(avg_cost)

        print(str(program))

    def test_recognize_digits_mlp(self):
        program = Program()
        with program_guard(program, startup_program=Program()):
            # Change g_program, so the rest layers use `g_program`
            images = layers.data(name='pixel', shape=[784], dtype='float32')
            label = layers.data(name='label', shape=[1], dtype='int32')
            hidden1 = layers.fc(input=images, size=128, act='relu')
            hidden2 = layers.fc(input=hidden1, size=64, act='relu')
            predict = layers.fc(input=[hidden2, hidden1],
                                size=10,
                                act='softmax',
                                param_attr=["sftmax.w1", "sftmax.w2"])
            cost = layers.cross_entropy(input=predict, label=label)
            avg_cost = layers.mean(cost)
            self.assertIsNotNone(avg_cost)

        print(str(program))

    def test_simple_conv2d(self):
        program = Program()
        with program_guard(program, startup_program=Program()):
            images = layers.data(name='pixel', shape=[3, 48, 48], dtype='int32')
            layers.conv2d(input=images, num_filters=3, filter_size=[4, 4])

        print(str(program))

    def test_conv2d_transpose(self):
        program = Program()
        with program_guard(program):
            img = layers.data(name='pixel', shape=[3, 2, 2], dtype='float32')
            layers.conv2d_transpose(input=img, num_filters=10, output_size=28)
        print(str(program))

    def test_recognize_digits_conv(self):
        program = Program()
        with program_guard(program, startup_program=Program()):
            images = layers.data(
                name='pixel', shape=[1, 28, 28], dtype='float32')
            label = layers.data(name='label', shape=[1], dtype='int32')
            conv_pool_1 = nets.simple_img_conv_pool(
                input=images,
                filter_size=5,
                num_filters=2,
                pool_size=2,
                pool_stride=2,
                act="relu")
            conv_pool_2 = nets.simple_img_conv_pool(
                input=conv_pool_1,
                filter_size=5,
                num_filters=4,
                pool_size=2,
                pool_stride=2,
                act="relu")

            predict = layers.fc(input=conv_pool_2, size=10, act="softmax")
            cost = layers.cross_entropy(input=predict, label=label)
            avg_cost = layers.mean(cost)

        print(str(program))

    def test_word_embedding(self):
        program = Program()
        with program_guard(program, startup_program=Program()):
            dict_size = 10000
            embed_size = 32
            first_word = layers.data(name='firstw', shape=[1], dtype='int64')
            second_word = layers.data(name='secondw', shape=[1], dtype='int64')
            third_word = layers.data(name='thirdw', shape=[1], dtype='int64')
            forth_word = layers.data(name='forthw', shape=[1], dtype='int64')
            next_word = layers.data(name='nextw', shape=[1], dtype='int64')

            embed_first = layers.embedding(
                input=first_word,
                size=[dict_size, embed_size],
                dtype='float32',
                param_attr='shared_w')
            embed_second = layers.embedding(
                input=second_word,
                size=[dict_size, embed_size],
                dtype='float32',
                param_attr='shared_w')

            embed_third = layers.embedding(
                input=third_word,
                size=[dict_size, embed_size],
                dtype='float32',
                param_attr='shared_w')
            embed_forth = layers.embedding(
                input=forth_word,
                size=[dict_size, embed_size],
                dtype='float32',
                param_attr='shared_w')

            concat_embed = layers.concat(
                input=[embed_first, embed_second, embed_third, embed_forth],
                axis=1)

            hidden1 = layers.fc(input=concat_embed, size=256, act='sigmoid')
            predict_word = layers.fc(input=hidden1,
                                     size=dict_size,
                                     act='softmax')
            cost = layers.cross_entropy(input=predict_word, label=next_word)
            avg_cost = layers.mean(cost)
            self.assertIsNotNone(avg_cost)

        print(str(program))

    def test_linear_chain_crf(self):
        program = Program()
        with program_guard(program, startup_program=Program()):
            label_dict_len = 10
            images = layers.data(name='pixel', shape=[784], dtype='float32')
            label = layers.data(name='label', shape=[1], dtype='int32')
            hidden = layers.fc(input=images, size=128)
            crf = layers.linear_chain_crf(
                input=hidden, label=label, param_attr=ParamAttr(name="crfw"))
            crf_decode = layers.crf_decoding(
                input=hidden, param_attr=ParamAttr(name="crfw"))
            layers.chunk_eval(
                input=crf_decode,
                label=label,
                chunk_scheme="IOB",
                num_chunk_types=(label_dict_len - 1) / 2)
            self.assertFalse(crf is None)
            self.assertFalse(crf_decode is None)

        print(str(program))

    def test_sigmoid_cross_entropy(self):
        program = Program()
        with program_guard(program):
            dat = layers.data(name='data', shape=[10], dtype='float32')
            lbl = layers.data(name='label', shape=[10], dtype='float32')
            self.assertIsNotNone(
                layers.sigmoid_cross_entropy_with_logits(
                    x=dat, label=lbl))
        print(str(program))

    def test_sequence_expand(self):
        program = Program()
        with program_guard(program):
            x = layers.data(name='x', shape=[10], dtype='float32')
            y = layers.data(
                name='y', shape=[10, 20], dtype='float32', lod_level=2)
            self.assertIsNotNone(layers.sequence_expand(x=x, y=y, ref_level=1))
        print(str(program))

    def test_lstm_unit(self):
        program = Program()
        with program_guard(program):
            x_t_data = layers.data(
                name='x_t_data', shape=[10, 10], dtype='float32')
            x_t = layers.fc(input=x_t_data, size=10)
            prev_hidden_data = layers.data(
                name='prev_hidden_data', shape=[10, 30], dtype='float32')
            prev_hidden = layers.fc(input=prev_hidden_data, size=30)
            prev_cell_data = layers.data(
                name='prev_cell', shape=[10, 30], dtype='float32')
            prev_cell = layers.fc(input=prev_cell_data, size=30)
            self.assertIsNotNone(
                layers.lstm_unit(
                    x_t=x_t, hidden_t_prev=prev_hidden, cell_t_prev=prev_cell))
        print(str(program))

    def test_dynamic_lstmp(self):
        program = Program()
        with program_guard(program):
            hidden_dim, proj_dim = 16, 8
            seq_data = layers.data(
                name='seq_data', shape=[10, 10], dtype='float32', lod_level=1)
            fc_out = layers.fc(input=seq_data, size=4 * hidden_dim)
            self.assertIsNotNone(
                layers.dynamic_lstmp(
                    input=fc_out, size=4 * hidden_dim, proj_size=proj_dim))
        print(str(program))

    def test_sequence_softmax(self):
        program = Program()
        with program_guard(program):
            seq_data = layers.data(
                name='seq_data', shape=[10, 10], dtype='float32', lod_level=1)
            seq = layers.fc(input=seq_data, size=20)
            self.assertIsNotNone(layers.sequence_softmax(seq))
        print(str(program))

    def test_softmax(self):
        program = Program()
        with program_guard(program):
            data = layers.data(name='data', shape=[10], dtype='float32')
            hid = layers.fc(input=data, size=20)
            self.assertIsNotNone(layers.softmax(hid))
        print(str(program))

    def test_lrn(self):
        program = Program()
        with program_guard(program):
            data = layers.data(name='data', shape=[6, 2, 2], dtype='float32')
            self.assertIsNotNone(layers.lrn(data))
        print(str(program))

    def test_get_places(self):
        program = Program()
        with program_guard(program):
            x = layers.get_places(device_count=4)
            self.assertIsNotNone(x)
        print(str(program))

    def test_sequence_reshape(self):
        program = Program()
        with program_guard(program):
            x = layers.data(name='x', shape=[8], dtype='float32', lod_level=1)
            out = layers.sequence_reshape(input=x, new_dim=16)
            self.assertIsNotNone(out)
        print(str(program))

    def test_im2sequence(self):
        print("test_im2sequence")
        program = Program()
        with program_guard(program):
            x = layers.data(name='x', shape=[3, 128, 128], dtype='float32')
            output = layers.im2sequence(
                input=x, stride=[1, 1], filter_size=[2, 2])
            self.assertIsNotNone(output)
        print(str(program))

    @decorators.prog_scope()
    def test_nce(self):
        window_size = 5
        words = []
        for i in xrange(window_size):
            words.append(
                layers.data(
                    name='word_{0}'.format(i), shape=[1], dtype='int64'))

        dict_size = 10000
        label_word = int(window_size / 2) + 1

        embs = []
        for i in xrange(window_size):
            if i == label_word:
                continue

            emb = layers.embedding(
                input=words[i],
                size=[dict_size, 32],
                param_attr='emb.w',
                is_sparse=True)

            embs.append(emb)

        embs = layers.concat(input=embs, axis=1)
        loss = layers.nce(input=embs,
                          label=words[label_word],
                          num_total_classes=dict_size,
                          param_attr='nce.w',
                          bias_attr='nce.b')
        avg_loss = layers.mean(loss)
        self.assertIsNotNone(avg_loss)
        print(str(default_main_program()))

    def test_row_conv(self):
        program = Program()
        with program_guard(program):
            x = layers.data(name='x', shape=[16], dtype='float32', lod_level=1)
            out = layers.row_conv(input=x, future_context_size=2)
            self.assertIsNotNone(out)
        print(str(program))

    def test_multiplex(self):
        program = Program()
        with program_guard(program):
            x1 = layers.data(name='x1', shape=[4], dtype='float32')
            x2 = layers.data(name='x2', shape=[4], dtype='float32')
            index = layers.data(name='index', shape=[1], dtype='int32')
            out = layers.multiplex(inputs=[x1, x2], index=index)
            self.assertIsNotNone(out)
        print(str(program))

    def test_softmax_with_cross_entropy(self):
        program = Program()
        with program_guard(program):
            x = layers.data(name='x', shape=[16], dtype='float32')
            y = layers.data(name='label', shape=[1], dtype='int64')
            loss = layers.softmax_with_cross_entropy(x, y)
            self.assertIsNotNone(loss)
        print(str(program))

    def test_smooth_l1(self):
        program = Program()
        with program_guard(program):
            x = layers.data(name='x', shape=[4], dtype='float32')
            y = layers.data(name='label', shape=[4], dtype='float32')
            loss = layers.smooth_l1(x, y)
            self.assertIsNotNone(loss)
        print(str(program))

    def test_lod_reset(self):
        program = Program()
        with program_guard(program):
            x = layers.data(name='x', shape=[10], dtype='float32')
            y = layers.data(
                name='y', shape=[10, 20], dtype='float32', lod_level=2)
            print(layers.lod_reset(x=x, y=y))
        print(str(program))

    def test_label_smooth(self):
        program = Program()
        with program_guard(program):
            label = layers.data(name="label", shape=[1], dtype="float32")
            one_hot_label = layers.one_hot(input=label, depth=10)
            smooth_label = layers.label_smooth(
                label=one_hot_label, epsilon=0.1, dtype="float32")
            self.assertIsNotNone(smooth_label)
        print(str(program))

    def test_topk(self):
        program = Program()
        with program_guard(program):
            data = layers.data(name="label", shape=[200], dtype="float32")
            values, indices = layers.topk(data, k=5)
            self.assertIsNotNone(values)
            self.assertIsNotNone(indices)
        print(str(program))

    def test_roi_pool(self):
        program = Program()
        with program_guard(program):
            x = layers.data(name="x", shape=[256, 30, 30], dtype="float32")
            rois = layers.data(
                name="rois", shape=[4], dtype="float32", lod_level=1)
            output = layers.roi_pool(x, rois, 7, 7, 0.6)
            self.assertIsNotNone(output)
        print(str(program))

    def test_resize_bilinear(self):
        program = Program()
        with program_guard(program):
            x = layers.data(name='x', shape=[3, 9, 6], dtype="float32")
            output = layers.resize_bilinear(x, out_shape=[12, 12])
            self.assertIsNotNone(output)
            output = layers.resize_bilinear(x, scale=3)
            self.assertIsNotNone(output)
        print(str(program))

    def test_polygon_box_transform(self):
        program = Program()
        with program_guard(program):
            x = layers.data(name='x', shape=[8, 4, 4], dtype="float32")
            output = layers.polygon_box_transform(input=x)
            self.assertIsNotNone(output)
        print(str(program))

    def test_l2_normalize(self):
        program = Program()
        with program_guard(program):
            x = layers.data(name='x', shape=[8, 7, 10], dtype="float32")
            output = layers.l2_normalize(x, axis=1)

    def test_maxout(self):
        program = Program()
        with program_guard(program):
            data = layers.data(name='x', shape=[8, 6, 6], dtype="float32")
            output = layers.maxout(x=data, groups=2)
            self.assertIsNotNone(output)
        print(str(program))

<<<<<<< HEAD
    def test_dense_triplet_loss(self):
        program = Program()
        with program_guard(program):
            data = layers.data(name='x', shape=[8, 4], dtype="float32")
            label = layers.data(name='x', shape=[8, 1], dtype="int64")
            output = layers.dense_triplet_loss(data, label)
=======
    def test_maxout(self):
        program = Program()
        with program_guard(program):
            x = layers.data(name='x', shape=[3, 5], dtype="float32")
            y = layers.data(name='y', shape=[2, 3], dtype="float32")
            output = layers.crop(x, shape=y)
>>>>>>> 0d4b376f
            self.assertIsNotNone(output)
        print(str(program))


if __name__ == '__main__':
    unittest.main()<|MERGE_RESOLUTION|>--- conflicted
+++ resolved
@@ -401,21 +401,21 @@
             self.assertIsNotNone(output)
         print(str(program))
 
-<<<<<<< HEAD
+    def test_maxout(self):
+        program = Program()
+        with program_guard(program):
+            x = layers.data(name='x', shape=[3, 5], dtype="float32")
+            y = layers.data(name='y', shape=[2, 3], dtype="float32")
+            output = layers.crop(x, shape=y)
+            self.assertIsNotNone(output)
+        print(str(program))
+
     def test_dense_triplet_loss(self):
         program = Program()
         with program_guard(program):
             data = layers.data(name='x', shape=[8, 4], dtype="float32")
             label = layers.data(name='x', shape=[8, 1], dtype="int64")
             output = layers.dense_triplet_loss(data, label)
-=======
-    def test_maxout(self):
-        program = Program()
-        with program_guard(program):
-            x = layers.data(name='x', shape=[3, 5], dtype="float32")
-            y = layers.data(name='y', shape=[2, 3], dtype="float32")
-            output = layers.crop(x, shape=y)
->>>>>>> 0d4b376f
             self.assertIsNotNone(output)
         print(str(program))
 
