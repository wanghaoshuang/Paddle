#   Copyright (c) 2018 PaddlePaddle Authors. All Rights Reserved.
#
# Licensed under the Apache License, Version 2.0 (the "License");
# you may not use this file except in compliance with the License.
# You may obtain a copy of the License at
#
#     http://www.apache.org/licenses/LICENSE-2.0
#
# Unless required by applicable law or agreed to in writing, software
# distributed under the License is distributed on an "AS IS" BASIS,
# WITHOUT WARRANTIES OR CONDITIONS OF ANY KIND, either express or implied.
# See the License for the specific language governing permissions and
# limitations under the License.

from __future__ import print_function
import unittest

import paddle.fluid.layers as layers
import paddle.fluid.nets as nets
from paddle.fluid.framework import Program, program_guard, default_main_program
from paddle.fluid.param_attr import ParamAttr
import decorators


class TestBook(unittest.TestCase):
    def test_fit_a_line(self):
        program = Program()
        with program_guard(program, startup_program=Program()):
            x = layers.data(name='x', shape=[13], dtype='float32')
            y_predict = layers.fc(input=x, size=1, act=None)
            y = layers.data(name='y', shape=[1], dtype='float32')
            cost = layers.square_error_cost(input=y_predict, label=y)
            avg_cost = layers.mean(cost)
            self.assertIsNotNone(avg_cost)

        print(str(program))

    def test_recognize_digits_mlp(self):
        program = Program()
        with program_guard(program, startup_program=Program()):
            # Change g_program, so the rest layers use `g_program`
            images = layers.data(name='pixel', shape=[784], dtype='float32')
            label = layers.data(name='label', shape=[1], dtype='int32')
            hidden1 = layers.fc(input=images, size=128, act='relu')
            hidden2 = layers.fc(input=hidden1, size=64, act='relu')
            predict = layers.fc(input=[hidden2, hidden1],
                                size=10,
                                act='softmax',
                                param_attr=["sftmax.w1", "sftmax.w2"])
            cost = layers.cross_entropy(input=predict, label=label)
            avg_cost = layers.mean(cost)
            self.assertIsNotNone(avg_cost)

        print(str(program))

    def test_simple_conv2d(self):
        program = Program()
        with program_guard(program, startup_program=Program()):
            images = layers.data(name='pixel', shape=[3, 48, 48], dtype='int32')
            layers.conv2d(input=images, num_filters=3, filter_size=[4, 4])

        print(str(program))

    def test_conv2d_transpose(self):
        program = Program()
        with program_guard(program):
            img = layers.data(name='pixel', shape=[3, 2, 2], dtype='float32')
            layers.conv2d_transpose(input=img, num_filters=10, output_size=28)
        print(str(program))

    def test_recognize_digits_conv(self):
        program = Program()
        with program_guard(program, startup_program=Program()):
            images = layers.data(
                name='pixel', shape=[1, 28, 28], dtype='float32')
            label = layers.data(name='label', shape=[1], dtype='int32')
            conv_pool_1 = nets.simple_img_conv_pool(
                input=images,
                filter_size=5,
                num_filters=2,
                pool_size=2,
                pool_stride=2,
                act="relu")
            conv_pool_2 = nets.simple_img_conv_pool(
                input=conv_pool_1,
                filter_size=5,
                num_filters=4,
                pool_size=2,
                pool_stride=2,
                act="relu")

            predict = layers.fc(input=conv_pool_2, size=10, act="softmax")
            cost = layers.cross_entropy(input=predict, label=label)
            avg_cost = layers.mean(cost)

        print(str(program))

    def test_word_embedding(self):
        program = Program()
        with program_guard(program, startup_program=Program()):
            dict_size = 10000
            embed_size = 32
            first_word = layers.data(name='firstw', shape=[1], dtype='int64')
            second_word = layers.data(name='secondw', shape=[1], dtype='int64')
            third_word = layers.data(name='thirdw', shape=[1], dtype='int64')
            forth_word = layers.data(name='forthw', shape=[1], dtype='int64')
            next_word = layers.data(name='nextw', shape=[1], dtype='int64')

            embed_first = layers.embedding(
                input=first_word,
                size=[dict_size, embed_size],
                dtype='float32',
                param_attr='shared_w')
            embed_second = layers.embedding(
                input=second_word,
                size=[dict_size, embed_size],
                dtype='float32',
                param_attr='shared_w')

            embed_third = layers.embedding(
                input=third_word,
                size=[dict_size, embed_size],
                dtype='float32',
                param_attr='shared_w')
            embed_forth = layers.embedding(
                input=forth_word,
                size=[dict_size, embed_size],
                dtype='float32',
                param_attr='shared_w')

            concat_embed = layers.concat(
                input=[embed_first, embed_second, embed_third, embed_forth],
                axis=1)

            hidden1 = layers.fc(input=concat_embed, size=256, act='sigmoid')
            predict_word = layers.fc(input=hidden1,
                                     size=dict_size,
                                     act='softmax')
            cost = layers.cross_entropy(input=predict_word, label=next_word)
            avg_cost = layers.mean(cost)
            self.assertIsNotNone(avg_cost)

        print(str(program))

    def test_linear_chain_crf(self):
        program = Program()
        with program_guard(program, startup_program=Program()):
            label_dict_len = 10
            images = layers.data(name='pixel', shape=[784], dtype='float32')
            label = layers.data(name='label', shape=[1], dtype='int32')
            hidden = layers.fc(input=images, size=128)
            crf = layers.linear_chain_crf(
                input=hidden, label=label, param_attr=ParamAttr(name="crfw"))
            crf_decode = layers.crf_decoding(
                input=hidden, param_attr=ParamAttr(name="crfw"))
            layers.chunk_eval(
                input=crf_decode,
                label=label,
                chunk_scheme="IOB",
                num_chunk_types=(label_dict_len - 1) / 2)
            self.assertFalse(crf is None)
            self.assertFalse(crf_decode is None)

        print(str(program))

    def test_sigmoid_cross_entropy(self):
        program = Program()
        with program_guard(program):
            dat = layers.data(name='data', shape=[10], dtype='float32')
            lbl = layers.data(name='label', shape=[10], dtype='float32')
            self.assertIsNotNone(
                layers.sigmoid_cross_entropy_with_logits(
                    x=dat, label=lbl))
        print(str(program))

    def test_sequence_expand(self):
        program = Program()
        with program_guard(program):
            x = layers.data(name='x', shape=[10], dtype='float32')
            y = layers.data(
                name='y', shape=[10, 20], dtype='float32', lod_level=2)
            self.assertIsNotNone(layers.sequence_expand(x=x, y=y, ref_level=1))
        print(str(program))

    def test_lstm_unit(self):
        program = Program()
        with program_guard(program):
            x_t_data = layers.data(
                name='x_t_data', shape=[10, 10], dtype='float32')
            x_t = layers.fc(input=x_t_data, size=10)
            prev_hidden_data = layers.data(
                name='prev_hidden_data', shape=[10, 30], dtype='float32')
            prev_hidden = layers.fc(input=prev_hidden_data, size=30)
            prev_cell_data = layers.data(
                name='prev_cell', shape=[10, 30], dtype='float32')
            prev_cell = layers.fc(input=prev_cell_data, size=30)
            self.assertIsNotNone(
                layers.lstm_unit(
                    x_t=x_t, hidden_t_prev=prev_hidden, cell_t_prev=prev_cell))
        print(str(program))

    def test_dynamic_lstmp(self):
        program = Program()
        with program_guard(program):
            hidden_dim, proj_dim = 16, 8
            seq_data = layers.data(
                name='seq_data', shape=[10, 10], dtype='float32', lod_level=1)
            fc_out = layers.fc(input=seq_data, size=4 * hidden_dim)
            self.assertIsNotNone(
                layers.dynamic_lstmp(
                    input=fc_out, size=4 * hidden_dim, proj_size=proj_dim))
        print(str(program))

    def test_sequence_softmax(self):
        program = Program()
        with program_guard(program):
            seq_data = layers.data(
                name='seq_data', shape=[10, 10], dtype='float32', lod_level=1)
            seq = layers.fc(input=seq_data, size=20)
            self.assertIsNotNone(layers.sequence_softmax(seq))
        print(str(program))

    def test_softmax(self):
        program = Program()
        with program_guard(program):
            data = layers.data(name='data', shape=[10], dtype='float32')
            hid = layers.fc(input=data, size=20)
            self.assertIsNotNone(layers.softmax(hid))
        print(str(program))

    def test_lrn(self):
        program = Program()
        with program_guard(program):
            data = layers.data(name='data', shape=[6, 2, 2], dtype='float32')
            self.assertIsNotNone(layers.lrn(data))
        print(str(program))

    def test_get_places(self):
        program = Program()
        with program_guard(program):
            x = layers.get_places(device_count=4)
            self.assertIsNotNone(x)
        print(str(program))

    def test_sequence_reshape(self):
        program = Program()
        with program_guard(program):
            x = layers.data(name='x', shape=[8], dtype='float32', lod_level=1)
            out = layers.sequence_reshape(input=x, new_dim=16)
            self.assertIsNotNone(out)
        print(str(program))

    def test_im2sequence(self):
        print("test_im2sequence")
        program = Program()
        with program_guard(program):
            x = layers.data(name='x', shape=[3, 128, 128], dtype='float32')
            output = layers.im2sequence(
                input=x, stride=[1, 1], filter_size=[2, 2])
            self.assertIsNotNone(output)
        print(str(program))

    @decorators.prog_scope()
    def test_nce(self):
        window_size = 5
        words = []
        for i in xrange(window_size):
            words.append(
                layers.data(
                    name='word_{0}'.format(i), shape=[1], dtype='int64'))

        dict_size = 10000
        label_word = int(window_size / 2) + 1

        embs = []
        for i in xrange(window_size):
            if i == label_word:
                continue

            emb = layers.embedding(
                input=words[i],
                size=[dict_size, 32],
                param_attr='emb.w',
                is_sparse=True)

            embs.append(emb)

        embs = layers.concat(input=embs, axis=1)
        loss = layers.nce(input=embs,
                          label=words[label_word],
                          num_total_classes=dict_size,
                          param_attr='nce.w',
                          bias_attr='nce.b')
        avg_loss = layers.mean(loss)
        self.assertIsNotNone(avg_loss)
        print(str(default_main_program()))

    def test_row_conv(self):
        program = Program()
        with program_guard(program):
            x = layers.data(name='x', shape=[16], dtype='float32', lod_level=1)
            out = layers.row_conv(input=x, future_context_size=2)
            self.assertIsNotNone(out)
        print(str(program))

    def test_multiplex(self):
        program = Program()
        with program_guard(program):
            x1 = layers.data(name='x1', shape=[4], dtype='float32')
            x2 = layers.data(name='x2', shape=[4], dtype='float32')
            index = layers.data(name='index', shape=[1], dtype='int32')
            out = layers.multiplex(inputs=[x1, x2], index=index)
            self.assertIsNotNone(out)
        print(str(program))

    def test_softmax_with_cross_entropy(self):
        program = Program()
        with program_guard(program):
            x = layers.data(name='x', shape=[16], dtype='float32')
            y = layers.data(name='label', shape=[1], dtype='int64')
            loss = layers.softmax_with_cross_entropy(x, y)
            self.assertIsNotNone(loss)
        print(str(program))

    def test_smooth_l1(self):
        program = Program()
        with program_guard(program):
            x = layers.data(name='x', shape=[4], dtype='float32')
            y = layers.data(name='label', shape=[4], dtype='float32')
            loss = layers.smooth_l1(x, y)
            self.assertIsNotNone(loss)
        print(str(program))

    def test_lod_reset(self):
        program = Program()
        with program_guard(program):
            x = layers.data(name='x', shape=[10], dtype='float32')
            y = layers.data(
                name='y', shape=[10, 20], dtype='float32', lod_level=2)
            print(layers.lod_reset(x=x, y=y))
        print(str(program))

    def test_label_smooth(self):
        program = Program()
        with program_guard(program):
            label = layers.data(name="label", shape=[1], dtype="float32")
            one_hot_label = layers.one_hot(input=label, depth=10)
            smooth_label = layers.label_smooth(
                label=one_hot_label, epsilon=0.1, dtype="float32")
            self.assertIsNotNone(smooth_label)
        print(str(program))

    def test_topk(self):
        program = Program()
        with program_guard(program):
            data = layers.data(name="label", shape=[200], dtype="float32")
            values, indices = layers.topk(data, k=5)
            self.assertIsNotNone(values)
            self.assertIsNotNone(indices)
        print(str(program))

    def test_roi_pool(self):
        program = Program()
        with program_guard(program):
            x = layers.data(name="x", shape=[256, 30, 30], dtype="float32")
            rois = layers.data(
                name="rois", shape=[4], dtype="float32", lod_level=1)
            output = layers.roi_pool(x, rois, 7, 7, 0.6)
            self.assertIsNotNone(output)
        print(str(program))

    def test_resize_bilinear(self):
        program = Program()
        with program_guard(program):
            x = layers.data(name='x', shape=[3, 9, 6], dtype="float32")
            output = layers.resize_bilinear(x, out_shape=[12, 12])
            self.assertIsNotNone(output)
            output = layers.resize_bilinear(x, scale=3)
            self.assertIsNotNone(output)
        print(str(program))

    def test_polygon_box_transform(self):
        program = Program()
        with program_guard(program):
            x = layers.data(name='x', shape=[8, 4, 4], dtype="float32")
            output = layers.polygon_box_transform(input=x)
            self.assertIsNotNone(output)
        print(str(program))

    def test_l2_normalize(self):
        program = Program()
        with program_guard(program):
            x = layers.data(name='x', shape=[8, 7, 10], dtype="float32")
            output = layers.l2_normalize(x, axis=1)

    def test_maxout(self):
        program = Program()
        with program_guard(program):
            data = layers.data(name='x', shape=[8, 6, 6], dtype="float32")
            output = layers.maxout(x=data, groups=2)
            self.assertIsNotNone(output)
        print(str(program))

    def test_crop(self):
        program = Program()
        with program_guard(program):
            x = layers.data(name='x', shape=[3, 5], dtype="float32")
            y = layers.data(name='y', shape=[2, 3], dtype="float32")
            output = layers.crop(x, shape=y)
            self.assertIsNotNone(output)
        print(str(program))

<<<<<<< HEAD
    def test_dense_triplet_loss(self):
        program = Program()
        with program_guard(program):
            data = layers.data(name='x', shape=[-1, 4], dtype="float32")
            label = layers.data(name='label', shape=[-1, 1], dtype="int64")
            output = layers.dense_triplet_loss(data, label)
            self.assertIsNotNone(output)
=======
    def test_mean_iou(self):
        program = Program()
        with program_guard(program):
            x = layers.data(name='x', shape=[16], dtype='float32')
            y = layers.data(name='label', shape=[1], dtype='int64')
            iou = layers.mean_iou(x, y, 2)
            self.assertIsNotNone(iou)
        print(str(program))

    def test_argsort(self):
        program = Program()
        with program_guard(program):
            data = layers.data(name='x', shape=[2, 3, 3], dtype="float32")
            out, ids = layers.argsort(input=data, axis=1)
            self.assertIsNotNone(out)
            self.assertIsNotNone(ids)
>>>>>>> 091ab633
        print(str(program))


if __name__ == '__main__':
    unittest.main()<|MERGE_RESOLUTION|>--- conflicted
+++ resolved
@@ -410,7 +410,6 @@
             self.assertIsNotNone(output)
         print(str(program))
 
-<<<<<<< HEAD
     def test_dense_triplet_loss(self):
         program = Program()
         with program_guard(program):
@@ -418,7 +417,8 @@
             label = layers.data(name='label', shape=[-1, 1], dtype="int64")
             output = layers.dense_triplet_loss(data, label)
             self.assertIsNotNone(output)
-=======
+        print(str(program))
+
     def test_mean_iou(self):
         program = Program()
         with program_guard(program):
@@ -435,7 +435,6 @@
             out, ids = layers.argsort(input=data, axis=1)
             self.assertIsNotNone(out)
             self.assertIsNotNone(ids)
->>>>>>> 091ab633
         print(str(program))
 
 
