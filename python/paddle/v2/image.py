import numpy as np
try:
    import cv2
<<<<<<< HEAD
except:
    print(
        "import cv2 error, please install python wrapper of opencv using:\n"
        "    pip install opencv-python\n"
        "    or\n"
        "    apt-get install python-opencv\n"
    )
=======
except ImportError:
    cv2 = None
import os
import tarfile
import cPickle
>>>>>>> ddb241f4

__all__ = [
    "load_image_bytes", "load_image", "resize_short", "to_chw", "center_crop",
    "random_crop", "left_right_flip", "simple_transform", "load_and_transform",
    "batch_images_from_tar"
]
"""
This file contains some common interfaces for image preprocess.
Many users are confused about the image layout. We introduce
the image layout as follows.

- CHW Layout
  - The abbreviations: C=channel, H=Height, W=Width
  - The default layout of image opened by cv2 or PIL is HWC.
    PaddlePaddle only supports the CHW layout. And CHW is simply
    a transpose of HWC. It must transpose the input image.

- Color format: RGB or BGR
  OpenCV use BGR color format. PIL use RGB color format. Both
  formats can be used for training. Noted that, the format should
  be keep consistent between the training and inference peroid.
"""


def batch_images_from_tar(data_file,
                          dataset_name,
                          img2label,
                          num_per_batch=1024):
    """
    Read images from tar file and batch them into batch file.
    param data_file: path of image tar file
    type data_file: string
    param dataset_name: 'train','test' or 'valid'
    type dataset_name: string
    param img2label: a dic with image file name as key 
                    and image's label as value
    type img2label: dic
    param num_per_batch: image number per batch file
    type num_per_batch: int
    return: path of list file containing paths of batch file
    rtype: string
    """
    batch_dir = data_file + "_batch"
    out_path = "%s/%s" % (batch_dir, dataset_name)
    meta_file = "%s/%s.txt" % (batch_dir, dataset_name)

    if os.path.exists(out_path):
        return meta_file
    else:
        os.makedirs(out_path)

    tf = tarfile.open(data_file)
    mems = tf.getmembers()
    data = []
    labels = []
    file_id = 0
    for mem in mems:
        if mem.name in img2label:
            data.append(tf.extractfile(mem).read())
            labels.append(img2label[mem.name])
            if len(data) == num_per_batch:
                output = {}
                output['label'] = labels
                output['data'] = data
                cPickle.dump(
                    output,
                    open('%s/batch_%d' % (out_path, file_id), 'w'),
                    protocol=cPickle.HIGHEST_PROTOCOL)
                file_id += 1
                data = []
                labels = []
    if len(data) > 0:
        output = {}
        output['label'] = labels
        output['data'] = data
        cPickle.dump(
            output,
            open('%s/batch_%d' % (out_path, file_id), 'w'),
            protocol=cPickle.HIGHEST_PROTOCOL)

    with open(meta_file, 'a') as meta:
        for file in os.listdir(out_path):
            meta.write(os.path.abspath("%s/%s" % (out_path, file)) + "\n")
    return meta_file


def load_image_bytes(bytes, is_color=True):
    """
    Load an color or gray image from bytes array.

    Example usage:
    
    .. code-block:: python
        with open('cat.jpg') as f:
            im = load_image_bytes(f.read())

    :param bytes: the input image bytes array.
    :type file: str
    :param is_color: If set is_color True, it will load and
                     return a color image. Otherwise, it will
                     load and return a gray image.
    """
    flag = 1 if is_color else 0
    file_bytes = np.asarray(bytearray(bytes), dtype=np.uint8)
    img = cv2.imdecode(file_bytes, flag)
    return img


def load_image(file, is_color=True):
    """
    Load an color or gray image from the file path.

    Example usage:
    
    .. code-block:: python
        im = load_image('cat.jpg')

    :param file: the input image path.
    :type file: string
    :param is_color: If set is_color True, it will load and
                     return a color image. Otherwise, it will
                     load and return a gray image.
    """
    # cv2.IMAGE_COLOR for OpenCV3
    # cv2.CV_LOAD_IMAGE_COLOR for older OpenCV Version
    # cv2.IMAGE_GRAYSCALE for OpenCV3
    # cv2.CV_LOAD_IMAGE_GRAYSCALE for older OpenCV Version
    # Here, use constant 1 and 0
    # 1: COLOR, 0: GRAYSCALE
    flag = 1 if is_color else 0
    im = cv2.imread(file, flag)
    return im


def resize_short(im, size):
    """ 
    Resize an image so that the length of shorter edge is size.

    Example usage:
    
    .. code-block:: python
        im = load_image('cat.jpg')
        im = resize_short(im, 256)
    
    :param im: the input image with HWC layout.
    :type im: ndarray
    :param size: the shorter edge size of image after resizing.
    :type size: int
    """
    assert im.shape[-1] == 1 or im.shape[-1] == 3
    h, w = im.shape[:2]
    h_new, w_new = size, size
    if h > w:
        h_new = size * h / w
    else:
        w_new = size * w / h
    im = cv2.resize(im, (h_new, w_new), interpolation=cv2.INTER_CUBIC)
    return im


def to_chw(im, order=(2, 0, 1)):
    """
    Transpose the input image order. The image layout is HWC format
    opened by cv2 or PIL. Transpose the input image to CHW layout
    according the order (2,0,1).

    Example usage:
    
    .. code-block:: python
        im = load_image('cat.jpg')
        im = resize_short(im, 256)
        im = to_chw(im)
    
    :param im: the input image with HWC layout.
    :type im: ndarray
    :param order: the transposed order.
    :type order: tuple|list 
    """
    assert len(im.shape) == len(order)
    im = im.transpose(order)
    return im


def center_crop(im, size, is_color=True):
    """
    Crop the center of image with size.

    Example usage:
    
    .. code-block:: python
        im = center_crop(im, 224)
    
    :param im: the input image with HWC layout.
    :type im: ndarray
    :param size: the cropping size.
    :type size: int
    :param is_color: whether the image is color or not.
    :type is_color: bool
    """
    h, w = im.shape[:2]
    h_start = (h - size) / 2
    w_start = (w - size) / 2
    h_end, w_end = h_start + size, w_start + size
    if is_color:
        im = im[h_start:h_end, w_start:w_end, :]
    else:
        im = im[h_start:h_end, w_start:w_end]
    return im


def random_crop(im, size, is_color=True):
    """
    Randomly crop input image with size.

    Example usage:
    
    .. code-block:: python
        im = random_crop(im, 224)
    
    :param im: the input image with HWC layout.
    :type im: ndarray
    :param size: the cropping size.
    :type size: int
    :param is_color: whether the image is color or not.
    :type is_color: bool
    """
    h, w = im.shape[:2]
    h_start = np.random.randint(0, h - size + 1)
    w_start = np.random.randint(0, w - size + 1)
    h_end, w_end = h_start + size, w_start + size
    if is_color:
        im = im[h_start:h_end, w_start:w_end, :]
    else:
        im = im[h_start:h_end, w_start:w_end]
    return im


def left_right_flip(im):
    """
    Flip an image along the horizontal direction.
    Return the flipped image.

    Example usage:
    
    .. code-block:: python
        im = left_right_flip(im)
    
    :paam im: input image with HWC layout
    :type im: ndarray
    """
    if len(im.shape) == 3:
        return im[:, ::-1, :]
    else:
        return im[:, ::-1, :]


def simple_transform(im, resize_size, crop_size, is_train, is_color=True):
    """
    Simply data argumentation for training. These operations include
    resizing, croping and flipping.

    Example usage:
    
    .. code-block:: python
        im = simple_transform(im, 256, 224, True)

    :param im: The input image with HWC layout.
    :type im: ndarray
    :param resize_size: The shorter edge length of the resized image.
    :type resize_size: int
    :param crop_size: The cropping size.
    :type crop_size: int
    :param is_train: Whether it is training or not.
    :type is_train: bool
    """
    im = resize_short(im, resize_size)
    if is_train:
        im = random_crop(im, crop_size)
        if np.random.randint(2) == 0:
            im = left_right_flip(im)
    else:
        im = center_crop(im, crop_size)
    im = to_chw(im)

    return im


def load_and_transform(filename,
                       resize_size,
                       crop_size,
                       is_train,
                       is_color=True):
    """
    Load image from the input file `filename` and transform image for
    data argumentation. Please refer to the `simple_transform` interface
    for the transform operations.

    Example usage:
    
    .. code-block:: python
        im = load_and_transform('cat.jpg', 256, 224, True)

    :param filename: The file name of input image.
    :type filename: string
    :param resize_size: The shorter edge length of the resized image.
    :type resize_size: int
    :param crop_size: The cropping size.
    :type crop_size: int
    :param is_train: Whether it is training or not.
    :type is_train: bool
    """
    im = load_image(filename)
    im = simple_transform(im, resize_size, crop_size, is_train, is_color)
    return im<|MERGE_RESOLUTION|>--- conflicted
+++ resolved
@@ -1,21 +1,11 @@
 import numpy as np
 try:
     import cv2
-<<<<<<< HEAD
-except:
-    print(
-        "import cv2 error, please install python wrapper of opencv using:\n"
-        "    pip install opencv-python\n"
-        "    or\n"
-        "    apt-get install python-opencv\n"
-    )
-=======
 except ImportError:
     cv2 = None
 import os
 import tarfile
 import cPickle
->>>>>>> ddb241f4
 
 __all__ = [
     "load_image_bytes", "load_image", "resize_short", "to_chw", "center_crop",
