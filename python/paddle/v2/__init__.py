# Copyright (c) 2016 PaddlePaddle Authors. All Rights Reserved
#
# Licensed under the Apache License, Version 2.0 (the "License");
# you may not use this file except in compliance with the License.
# You may obtain a copy of the License at
#
#     http://www.apache.org/licenses/LICENSE-2.0
#
# Unless required by applicable law or agreed to in writing, software
# distributed under the License is distributed on an "AS IS" BASIS,
# WITHOUT WARRANTIES OR CONDITIONS OF ANY KIND, either express or implied.
# See the License for the specific language governing permissions and
# limitations under the License.
import optimizer
import layer
import activation
import parameters
import trainer
import event
import data_type
<<<<<<< HEAD
import data_feeder
=======
import attr
>>>>>>> 4311bfed
import py_paddle.swig_paddle as api

__all__ = [
    'optimizer', 'layer', 'activation', 'parameters', 'init', 'trainer',
<<<<<<< HEAD
    'event', 'data_type', 'data_feeder'
=======
    'event', 'data_type', 'attr'
>>>>>>> 4311bfed
]


def init(**kwargs):
    args = []
    for key in kwargs.keys():
        args.append('--%s=%s' % (key, str(kwargs[key])))

    api.initPaddle(*args)<|MERGE_RESOLUTION|>--- conflicted
+++ resolved
@@ -18,20 +18,13 @@
 import trainer
 import event
 import data_type
-<<<<<<< HEAD
 import data_feeder
-=======
 import attr
->>>>>>> 4311bfed
 import py_paddle.swig_paddle as api
 
 __all__ = [
     'optimizer', 'layer', 'activation', 'parameters', 'init', 'trainer',
-<<<<<<< HEAD
-    'event', 'data_type', 'data_feeder'
-=======
-    'event', 'data_type', 'attr'
->>>>>>> 4311bfed
+    'event', 'data_type', 'attr', 'data_feeder'
 ]
 
 
