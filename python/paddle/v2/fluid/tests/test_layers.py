--- conflicted
+++ resolved
@@ -170,12 +170,12 @@
             self.assertIsNotNone(layers.sequence_expand(x=x, y=y))
         print(str(program))
 
-<<<<<<< HEAD
     def test_get_places(self):
         program = Program()
         with program_guard(program):
             x = layers.get_places(trainer_count=4)
-=======
+        print(str(program))
+
     def test_lstm_unit(self):
         program = Program()
         with program_guard(program):
@@ -191,7 +191,6 @@
             self.assertIsNotNone(
                 layers.lstm_unit(
                     x_t=x_t, hidden_t_prev=prev_hidden, cell_t_prev=prev_cell))
->>>>>>> 6f791260
         print(str(program))
 
 
