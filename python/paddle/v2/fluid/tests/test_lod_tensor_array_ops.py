--- conflicted
+++ resolved
@@ -170,11 +170,7 @@
 
             mean = layers.mean(x=result)
 
-<<<<<<< HEAD
-        append_backward(mean)
-=======
-            append_backward_ops(mean)
->>>>>>> 19f2475a
+            append_backward(mean)
 
         tensor = core.LoDTensor()
         tensor.set(numpy.arange(10).reshape(10, 1).astype('float32'), place)
