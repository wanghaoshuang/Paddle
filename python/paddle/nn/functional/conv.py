--- conflicted
+++ resolved
@@ -13,14 +13,13 @@
 # limitations under the License.
 from __future__ import print_function
 
-<<<<<<< HEAD
 __all__ = [
-    'conv_transpose1d', 'conv2d', 'conv2d_transpose', 'conv3d',
-    'conv3d_transpose'
+    'conv_transpose1d',
+    'conv2d',
+    'conv_transpose2d',
+    'conv3d',
+    'conv_transpose3d',
 ]
-=======
-__all__ = ['conv2d', 'conv_transpose2d', 'conv3d', 'conv_transpose3d']
->>>>>>> 6b28456e
 
 import numpy as np
 from ...device import get_cudnn_version
@@ -332,7 +331,6 @@
     return out
 
 
-<<<<<<< HEAD
 def conv_transpose1d(x,
                      weight,
                      bias=None,
@@ -587,10 +585,7 @@
     return out
 
 
-def conv2d_transpose(input,
-=======
 def conv_transpose2d(x,
->>>>>>> 6b28456e
                      weight,
                      bias=None,
                      stride=1,
