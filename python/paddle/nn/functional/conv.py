--- conflicted
+++ resolved
@@ -94,7 +94,6 @@
     return padding, padding_algorithm
 
 
-<<<<<<< HEAD
 def conv1d(x,
            weight,
            bias=None,
@@ -321,10 +320,7 @@
     return out
 
 
-def conv2d(input,
-=======
 def conv2d(x,
->>>>>>> 3a9417f4
            weight,
            bias=None,
            stride=1,
