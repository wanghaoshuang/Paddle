--- conflicted
+++ resolved
@@ -52,12 +52,9 @@
 from .common import Linear  #DEFINE_ALIAS
 from .common import Flatten  #DEFINE_ALIAS
 from .common import UpSample  #DEFINE_ALIAS
-<<<<<<< HEAD
-from .conv import Conv1D  #DEFINE_ALIAS
-=======
 from .pooling import AdaptiveAvgPool2d  #DEFINE_ALIAS
 from .pooling import AdaptiveAvgPool3d  #DEFINE_ALIAS
->>>>>>> 138ecf24
+from .conv import Conv1D  #DEFINE_ALIAS
 from .conv import Conv2D  #DEFINE_ALIAS
 from .conv import Conv2DTranspose  #DEFINE_ALIAS
 from .conv import Conv3D  #DEFINE_ALIAS
