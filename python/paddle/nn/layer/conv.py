--- conflicted
+++ resolved
@@ -15,13 +15,9 @@
 # TODO: define classes of convolutional neural network
 
 __all__ = [
-<<<<<<< HEAD
     'ConvTranspose1d',
-    'Conv2D',
-=======
     'Conv2d',
     'Conv3d',
->>>>>>> 3a9417f4
     'ConvTranspose2d',
     'ConvTranspose3d',
 ]
@@ -209,16 +205,9 @@
         .. code-block:: python
 
           import numpy as np
-<<<<<<< HEAD
-          from paddle import fluid
-          import paddle.fluid.dygraph as dg
-          from paddle import nn
-=======
-    
           import paddle
           import paddle.nn as nn
 
->>>>>>> 3a9417f4
           x = np.random.uniform(-1, 1, (2, 4, 8, 8)).astype('float32')
           
           paddle.disable_static()
