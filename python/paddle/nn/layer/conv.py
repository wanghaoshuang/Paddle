#   Copyright (c) 2020 PaddlePaddle Authors. All Rights Reserved.
#
# Licensed under the Apache License, Version 2.0 (the "License");
# you may not use this file except in compliance with the License.
# You may obtain a copy of the License at
#
#     http://www.apache.org/licenses/LICENSE-2.0
#
# Unless required by applicable law or agreed to in writing, software
# distributed under the License is distributed on an "AS IS" BASIS,
# WITHOUT WARRANTIES OR CONDITIONS OF ANY KIND, either express or implied.
# See the License for the specific language governing permissions and
# limitations under the License.

# TODO: define classes of convolutional neural network

__all__ = [
<<<<<<< HEAD
    'ConvTranspose1d',
=======
    'Conv1d',
>>>>>>> e2b82e04
    'Conv2d',
    'Conv3d',
    'ConvTranspose2d',
    'ConvTranspose3d',
]

import numpy as np

from ...fluid.dygraph import layers
from ...fluid.initializer import Normal
from .. import functional as F
from ...fluid.layers import utils
from ..functional.conv import _update_padding_nd


def _get_default_param_initializer(num_channels, filter_size):
    filter_elem_num = num_channels * np.prod(filter_size)
    std = (2.0 / filter_elem_num)**0.5
    return Normal(0.0, std, 0)


def _reverse_repeat_list(t, n):
    """Reverse the order of `t` and repeat each element for `n` times.
    This can be used to translate padding arg used by Conv and Pooling modules
    to the ones used by `F.pad`.
    """
    return list(x for x in reversed(t) for _ in range(n))


class _ConvNd(layers.Layer):
    def __init__(self,
                 in_channels,
                 out_channels,
                 kernel_size,
                 transposed,
                 dims,
                 stride=1,
                 padding=0,
                 padding_mode='zeros',
                 output_padding=0,
                 dilation=1,
                 groups=1,
                 weight_attr=None,
                 bias_attr=None,
                 data_format="NCHW"):
        super(_ConvNd, self).__init__()
        assert weight_attr is not False, "weight_attr should not be False in Conv."
        self._param_attr = weight_attr
        self._bias_attr = bias_attr
        self._groups = groups
        self._in_channels = in_channels
        self._out_channels = out_channels
        self._data_format = data_format

        valid_padding_modes = {'zeros', 'reflect', 'replicate', 'circular'}
        if padding_mode not in valid_padding_modes:
            raise ValueError(
                "padding_mode must be one of {}, but got padding_mode='{}'".
                format(valid_padding_modes, padding_mode))

        if padding_mode in {'reflect', 'replicate', 'circular'
                            } and not isinstance(padding, np.int):
            raise TypeError(
                "when padding_mode in ['reflect', 'replicate', 'circular'], type of padding must be int"
            )

        self._stride = utils.convert_to_list(stride, dims, 'stride')
        self._dilation = utils.convert_to_list(dilation, dims, 'dilation')
        self._kernel_size = utils.convert_to_list(kernel_size, dims,
                                                  'kernel_size')
        self._padding = padding
        self._padding_mode = padding_mode
        self.output_padding = output_padding

        if transposed:
            filter_shape = [self._in_channels, out_channels // groups
                            ] + self._kernel_size
        else:
            if in_channels % groups != 0:
                raise ValueError("in_channels must be divisible by groups.")

            if padding_mode in {'reflect', 'replicate', 'circular'}:
                _paired_padding = utils.convert_to_list(padding, 2, 'padding')
                self._reversed_padding_repeated_twice = _reverse_repeat_list(
                    _paired_padding, 2)

            filter_shape = [out_channels, in_channels // groups
                            ] + self._kernel_size

        self.weight = self.create_parameter(
            shape=filter_shape, attr=self._param_attr)
        self.bias = self.create_parameter(
            attr=self._bias_attr, shape=[self._out_channels], is_bias=True)


class Conv1d(layers.Layer):
    """
    This interface is used to construct a callable object of the ``Conv1d`` class.
    For more details, refer to code examples.
    The convolution1D layer calculates the output based on the input, filter
    and stride, padding, dilation, groups parameters. Input and
    Output are in NCL format or NLC format, where N is batch size, C is the number of
    the feature map, L is the length of the feature map.
    Filter's shape is [MCK] , where M is the number of output feature map,
    C is the number of input feature map, K is the size of the kernel. 
    If the groups is greater than 1, C will equal the number of input feature map divided by the groups.
    If bias attribution and activation type are provided, bias is added to the
    output of the convolution, and the corresponding activation function is
    applied to the final result.
    For each input :math:`X`, the equation is:
    .. math::
        Out = \\sigma (W \\ast X + b)
    Where:
    * :math:`X`: Input value, a ``Tensor`` with 'NCL' format or 'NLC' format.
    * :math:`W`: Filter value, a ``Tensor`` with shape [MCK] .
    * :math:`\\ast`: Convolution operation.
    * :math:`b`: Bias value, a 2-D ``Tensor`` with shape [M, 1].
    * :math:`\\sigma`: Activation function.
    * :math:`Out`: Output value, the shape of :math:`Out` and :math:`X` may be different.
    Example:
        - Input:
          Input shape: :math:`(N, C_{in}, L_{in})`
          Kernel shape: :math:`(C_{out}, C_{in}, K)`
        - Output:
          Output shape: :math:`(N, C_{out}, L_{out})`
        Where
        .. math::
            L_{out}&= \\frac{(L_{in} + 2 * padding - (dilation * (L_f - 1) + 1))}{stride} + 1
    Parameters:
        in_channels(int): The number of channels in the input image.
        out_channels(int): The number of filter. It is as same as the output
            feature map.
        kernel_size (int|tuple|list): The filter size. If kernel_size is a tuple,
            it must contain one integer, (kernel_size).
        stride (int|tuple|list, optional): The stride size. If stride is a tuple, it must
            contain one integer, (stride_size). Default: 1.
        padding(int|str|tuple|list, optional): The size of zeros to be padded. It must be in one of the following forms.
            1. a string in ['valid', 'same'].
            2. an int, which means the feature map is zero paded by size of `padding` on both sides.
            3. a list[int] or tuple[int] whose length is 1, which means the feature map is zero paded by size of `padding[0]` on both sides.
            The default value is 0.
        dilation (int|tuple|list, optional): The dilation size. If dilation is a tuple, it must
            contain one integer, (dilation_size). Default: 1.
        groups (int, optional): The groups number of the conv2d Layer. According to grouped
            convolution in Alex Krizhevsky's Deep CNN paper: when group=2,
            the first half of the filters is only connected to the first half
            of the input channels, while the second half of the filters is only
            connected to the second half of the input channels. Default: 1.
        padding_mode(str, optional): Four modes: 'zeros', 'reflect', 'replicate', 'circular'.
            When in 'zeros' mode, this op uses zeros to pad the input tensor.
            When in 'reflect' mode, uses reflection of the input boundaries to pad the input tensor.
            When in 'replicate' mode, uses input boundaries to pad the input tensor.
            When in 'circular' mode, uses circular input to pad the input tensor.
            Default is 'zeros'.
        bias(bool, optional): Whether to use bias. Default: True.
        param_attr (ParamAttr, optional): The parameter attribute for learnable weights(Parameter)
            of conv1d. If it is set to None or one attribute of ParamAttr, conv1d
            will create ParamAttr as param_attr. If the Initializer of the param_attr
            is not set, the parameter is initialized with :math:`Normal(0.0, std)`,
            and the :math:`std` is :math:`(\\frac{2.0 }{filter\_elem\_num})^{0.5}`. Default: None.
        bias_attr (ParamAttr or bool, optional): The attribute for the bias of conv1d.
            If it is set to False, no bias will be added to the output units.
            If it is set to None or one attribute of ParamAttr, conv1d
            will create ParamAttr as bias_attr. If the Initializer of the bias_attr
            is not set, the bias is initialized zero. Default: None.
    Attribute:
        **weight** (Parameter): the learnable weights of filter of this layer.
        **bias** (Parameter or None): the learnable bias of this layer.
    Shape:
        - x: 3-D tensor with shape: (batch, in_channels, length) or (batch, length, in_channels).
        - output: 3-D tensor with same shape as input x.
    
    Raises:
        None
    Examples:
        .. code-block:: python
          import paddle
          from paddle.nn import Conv1d
          import numpy as np
          x = np.array([[[4, 8, 1, 9],
            [7, 2, 0, 9],
            [6, 9, 2, 6]]]).astype(np.float32)
          w=np.array(
          [[[9, 3, 4],
            [0, 0, 7],
            [2, 5, 6]],
           [[0, 3, 4],
            [2, 9, 7],
            [5, 6, 8]]]).astype(np.float32)
          paddle.disable_static()
          x_t = paddle.to_tensor(x)
          conv = Conv1d(3, 2, 3)
          conv.weight.set_value(w)
          y_t = conv(x_t)
          y_np = y_t.numpy()
          print(y_np)
          # [[[133. 238.]
          #   [160. 211.]]]
    """

    def __init__(self,
                 in_channels,
                 out_channels,
                 kernel_size,
                 stride=1,
                 padding=0,
                 dilation=1,
                 groups=1,
                 padding_mode='zeros',
                 bias=True,
                 weight_attr=None,
                 bias_attr=None,
                 data_format="NCL",
                 name=None):
        super(Conv1d, self).__init__()
        assert weight_attr is not False, "param_attr should not be False here."
        self._in_channels = in_channels
        self._out_channels = out_channels
        self._groups = groups
        if in_channels % groups != 0:
            raise ValueError("in_channels must be divisible by groups.")
        self._kernel_size = utils.convert_to_list(kernel_size, 1, 'kernel_size')
        self._stride = utils.convert_to_list(stride, 1, 'stride')
        self._dilation = utils.convert_to_list(dilation, 1, 'dilation')
        self._padding = padding  # leave it to F.conv1d
        self._weight_attr = weight_attr
        self._bias_attr = bias_attr
        self._data_format = data_format
        self._name = name

        self._padding_mode = padding_mode

        valid_padding_modes = {'zeros', 'reflect', 'replicate', 'circular'}
        if padding_mode not in valid_padding_modes:
            raise ValueError(
                "padding_mode must be one of {}, but got padding_mode='{}'".
                format(valid_padding_modes, padding_mode))

        if padding_mode in {'reflect', 'replicate', 'circular'
                            } and not isinstance(padding, np.int):
            raise ValueError(
                "when padding_mode in ['reflect', 'replicate', 'circular'], type of padding must be int"
            )
        if not isinstance(padding, str):
            self._padding = utils.convert_to_list(padding, 1, 'padding') * 2

        num_filter_channels = in_channels // groups
        filter_shape = [self._out_channels, num_filter_channels
                        ] + self._kernel_size

        self.weight = self.create_parameter(
            attr=self._weight_attr,
            shape=filter_shape,
            default_initializer=_get_default_param_initializer(
                self._in_channels, filter_shape))
        self.bias = self.create_parameter(
            attr=self._bias_attr, shape=[self._out_channels],
            is_bias=True) if bias else None

    def forward(self, x):
        padding = 0
        if self._padding_mode != "zeros":
            x = F.pad(x,
                      self._padding,
                      mode=self._padding_mode,
                      data_format=self._data_format)
        else:
            padding = self._padding

        out = F.conv1d(
            x,
            self.weight,
            bias=self.bias,
            padding=padding,
            stride=self._stride,
            dilation=self._dilation,
            groups=self._groups,
            data_format=self._data_format,
            name=self._name)
        return out


class Conv2d(_ConvNd):
    """
    This interface is used to construct a callable object of the ``Conv2d`` class.
    For more details, refer to code examples.
    The convolution2D layer calculates the output based on the input, filter
    and strides, paddings, dilations, groups parameters. Input and
    Output are in NCHW format, where N is batch size, C is the number of
    the feature map, H is the height of the feature map, and W is the width of the feature map.
    Filter's shape is [MCHW] , where M is the number of output feature map,
    C is the number of input feature map, H is the height of the filter,
    and W is the width of the filter. If the groups is greater than 1,
    C will equal the number of input feature map divided by the groups.
    Please refer to UFLDL's `convolution
    <http://ufldl.stanford.edu/tutorial/supervised/FeatureExtractionUsingConvolution/>`_
    for more details.
    If bias attribution and activation type are provided, bias is added to the
    output of the convolution, and the corresponding activation function is
    applied to the final result.
    For each input :math:`X`, the equation is:
    .. math::
        Out = \\sigma (W \\ast X + b)
    Where:
    * :math:`X`: Input value, a ``Tensor`` with NCHW format.
    * :math:`W`: Filter value, a ``Tensor`` with shape [MCHW] .
    * :math:`\\ast`: Convolution operation.
    * :math:`b`: Bias value, a 2-D ``Tensor`` with shape [M, 1].
    * :math:`\\sigma`: Activation function.
    * :math:`Out`: Output value, the shape of :math:`Out` and :math:`X` may be different.
    Parameters:
        in_channels(int): The number of channels in the input image.
        out_channels(int): The number of channels produced by convolution.
        kernel_size (int|list|tuple): The size of convolution kernel.
        stride (int|list|tuple, optional): The stride size. If stride is a tuple, it must
            contain two integers, (stride_H, stride_W). Otherwise, the
            stride_H = stride_W = stride. Default: 1.
        padding(int|str|tuple|list, optional): The padding size. Padding coule be in one of the following forms.
            1. a string in ['valid', 'same'].
            2. an int, which means each spartial dimension(depth, height, width) is zero paded by size of `padding`on both sides 
            3. a list[int] or tuple[int] whose length is the number of spartial dimensions, which contains the amount of padding on each side for each spartial dimension. It has the form [pad_d1, pad_d2, ...].
            4. a list[int] or tuple[int] whose length is 2 * number of spartial dimensions. It has the form  [pad_before, pad_after, pad_before, pad_after, ...] for all spartial dimensions.
            5. a list or tuple of pairs of ints. It has the form [[pad_before, pad_after], [pad_before, pad_after], ...]. Note that, the batch dimension and channel dimension are also included. Each pair of integers correspond to the amount of padding for a dimension of the input. Padding in batch dimension and channel dimension should be [0, 0] or (0, 0).
            The default value is 0.
        padding_mode (str, optional): ``'zeros'``, ``'reflect'``, ``'replicate'`` or ``'circular'``. Default: ``'zeros'`` .
        dilation (int|list|tuple, optional): The dilation size. If dilation is a tuple, it must
            contain two integers, (dilation_H, dilation_W). Otherwise, the
            dilation_H = dilation_W = dilation. Default: 1.
        groups (int, optional): The groups number of the Conv2d Layer. According to grouped
            convolution in Alex Krizhevsky's Deep CNN paper: when group=2,
            the first half of the filters is only connected to the first half
            of the input channels, while the second half of the filters is only
            connected to the second half of the input channels. Default: 1.
        weight_attr (ParamAttr, optional): The parameter attribute for learnable weights(Parameter)
            of conv2d. If it is set to None or one attribute of ParamAttr, conv2d
            will create ParamAttr as param_attr. If the Initializer of the param_attr
            is not set, the parameter is initialized with :math:`Normal(0.0, std)`,
            and the :math:`std` is :math:`(\\frac{2.0 }{filter\_elem\_num})^{0.5}`. Default: None.
        bias_attr (ParamAttr|bool, optional): The attribute for the bias of conv2d.
            If it is set to False, no bias will be added to the output units.
            If it is set to None or one attribute of ParamAttr, conv2d
            will create ParamAttr as bias_attr. If the Initializer of the bias_attr
            is not set, the bias is initialized zero. Default: None.
        data_format (str, optional): Data format that specifies the layout of input.
            It can be "NCHW" or "NHWC". Default: "NCHW".
    Attribute:
        **weight** (Parameter): the learnable weights of filter of this layer.
        **bias** (Parameter or None): the learnable bias of this layer.
    Shape:
        - x: :math:`(N, C_{in}, H_{in}, W_{in})`
        - output: :math:`(N, C_{out}, H_{out}, W_{out})`
        Where
        .. math::
           H_{out}&= \\frac{(H_{in} + 2 * paddings[0] - (dilations[0] * (kernel_size[0] - 1) + 1))}{strides[0]} + 1 \\\\
           W_{out}&= \\frac{(W_{in} + 2 * paddings[1] - (dilations[1] * (kernel_size[1] - 1) + 1))}{strides[1]} + 1
    Examples:
        .. code-block:: python
          import numpy as np
          import paddle
          import paddle.nn as nn
          x = np.random.uniform(-1, 1, (2, 4, 8, 8)).astype('float32')
          
          paddle.disable_static()
          x_var = paddle.to_tensor(x)
          conv = nn.Conv2d(4, 6, (3, 3))
          y_var = conv(x_var)
          y_np = y_var.numpy()
          print(y_np.shape)
          
          # (2, 6, 6, 6)
    """

    def __init__(self,
                 in_channels,
                 out_channels,
                 kernel_size,
                 stride=1,
                 padding=0,
                 dilation=1,
                 groups=1,
                 padding_mode='zeros',
                 weight_attr=None,
                 bias_attr=None,
                 data_format="NCHW"):
        super(Conv2d, self).__init__(
            in_channels,
            out_channels,
            kernel_size,
            False,
            2,
            stride=stride,
            padding=padding,
            padding_mode=padding_mode,
            dilation=dilation,
            groups=groups,
            weight_attr=weight_attr,
            bias_attr=bias_attr,
            data_format=data_format)

    def forward(self, x):
        if self._padding_mode != 'zeros':
            x = F.pad(x,
                      self._reversed_padding_repeated_twice,
                      mode=self._padding_mode,
                      data_format=self._data_format)
            return F.conv2d(
                x,
                self.weight,
                bias=self.bias,
                stride=self._stride,
                dilation=self._dilation,
                groups=self._groups,
                data_format=self._data_format)

        out = F.conv2d(
            x,
            self.weight,
            bias=self.bias,
            padding=self._padding,
            stride=self._stride,
            dilation=self._dilation,
            groups=self._groups,
            data_format=self._data_format)
        return out


class ConvTranspose1d(layers.Layer):
    """
    This interface is used to construct a callable object of the ``ConvTranspose1d`` class.
    For more details, refer to code examples.
    The 1-D convolution transpose layer calculates the output based on the input,
    filter, and dilation, stride, padding. Input(Input) and output(Output)
    are in 'NCL' format or 'NLC' where N is batch size, C is the number of channels,
    L is the length of the feature. The details of convolution transpose
    layer, please refer to the following explanation and references
    `therein <https://arxiv.org/pdf/1603.07285.pdf>`_.
    If bias attribution and activation type are provided, bias is added to
    the output of the convolution, and the corresponding activation function
    is applied to the final result.

    For each input :math:`X`, the equation is:

    .. math::

        Out = \sigma (W \\ast X + b)

    Where:

    * :math:`X`: Input value, a 3-D Tensor with 'NCL' format or 'NLC' format.
    * :math:`W`: Kernel value, a 3-D Tensor with 'MCK' format.
    * :math:`\\ast`: Convolution operation.
    * :math:`b`: Bias value, a 2-D Tensor with shape [M, 1].
    * :math:`\\sigma`: Activation function.
    * :math:`Out`: Output value, a 3-D Tensor with data format 'NCL' of 'NLC', the shape of :math:`Out` and :math:`X` may be different.

    Example:

        - Input:

          Input shape: :math:`(N, C_{in}, L_{in})`

          Filter shape: :math:`(C_{in}, C_{out}, L_f)`

        - Output:

          Output shape: :math:`(N, C_{out}, L_{out})`

        Where

        .. math::

           L^\prime_{out} &= (L_{in} - 1) * stride - pad_top - pad_bottom + dilation * (L_f - 1) + 1 \\\\
           L_{out} &\in [ L^\prime_{out}, L^\prime_{out} + stride ]

    Note:
          The conv1d_transpose can be seen as the backward of the conv1d. For conv1d,
          when stride > 1, conv1d maps multiple input shape to the same output shape,
          so for conv1d_transpose, when stride > 1, input shape maps multiple output shape.
          If output_size is None, :math:`L_{out} = L^\prime_{out}`;
          else, the :math:`L_{out}` of the output size must between :math:`L^\prime_{out}`
          and :math:`L^\prime_{out} + stride`. conv1d_transpose can compute the kernel size automatically.

    Args:
        in_channels(int): The number of channels in the input image.
        out_channels(int): The number of the filter. It is as same as the output
            feature map.
        kernel_size(int|tuple|list, optional): The filter size. If kernel_size is a tuple,
            it must contain one integers, (kernel_size). None if
            use output size to calculate kernel_size. Default: None. kernel_size and
            output_size should not be None at the same time.
        stride(int|tuple|list, optional): The stride size. It means the stride in transposed convolution.
            If stride is a tuple, it must contain one integer, (stride_size).
            Default: stride = 1.
        padding(int|list|str|tuple, optional): The padding size. The padding argument effectively adds
             `dilation * (kernel - 1)` amount of zero-padding on both sides of input. If `padding` is a
             string, either 'VALID' or 'SAME' supported, which is the padding algorithm.
             If `padding` is a tuple or list, it could be in two forms:
             `[pad]` or `[pad_left, pad_right]`. Default: padding = 0.
        output_padding(int|list|tuple, optional): The count of zeros to be added to tail of each dimension.
             If it is a tuple, it must contain one integer. Default: 0.
        groups(int, optional): The groups number of the Conv2d transpose layer. Inspired by
            grouped convolution in Alex Krizhevsky's Deep CNN paper, in which
            when group=2, the first half of the filters is only connected to the
            first half of the input channels, while the second half of the
            filters is only connected to the second half of the input channels.
            Default: groups = 1.
        bias(bool, optional): Whether to use bias. Default: True.
        dilation(int|tuple|list, optional): The dilation size. It means the spacing between the kernel points.
            If dilation is a tuple, it must contain one integer, (dilation_size).
            Default: dilation = 1.
        weight_attr (ParamAttr, optional): The parameter attribute for learnable parameters/weights
            of conv1d_transpose. If it is set to None or one attribute of ParamAttr, conv1d_transpose
            will create ParamAttr as param_attr. If the Initializer of the param_attr
            is not set, the parameter is initialized with Xavier. Default: None.
        bias_attr (ParamAttr|bool, optional): The parameter attribute for the bias of conv1d_transpose.
            If it is set to False, no bias will be added to the output units.
            If it is set to None or one attribute of ParamAttr, conv1d_transpose
            will create ParamAttr as bias_attr. If the Initializer of the bias_attr
            is not set, the bias is initialized zero. Default: None.

    Attribute:
        **weight** (Parameter): the learnable weights of filters of this layer.
        **bias** (Parameter or None): the learnable bias of this layer.

    Shape:
        - x(Tensor): 3-D tensor with shape (batch, in_channels, length) when data_format is
            "NCL" or shape (batch, length, in_channels) when data_format is "NLC".
        - output_size(int|tuple|list, optional): The output image size. If output size is a
            tuple, it must contain one integer, (feature_length). None if use
            kernel_size, padding, output_padding and stride to calculate output_size.
            If output_size and kernel_size are specified at the same time, They
            should follow the formula above. Default: None. output_size and kernel_size
            should not be None at the same time.
        - output(Tensor): 3-D tensor with same shape as input x.

    Examples:
       .. code-block:: python

          import paddle
          from paddle.nn import ConvTranspose1d
          import numpy as np
          
          paddle.disable_static()
          # shape: (1, 2, 4)
          x=np.array([[[4, 0, 9, 7],
                       [8, 0, 9, 2]]]).astype(np.float32)
          # shape: (2, 1, 2)
          y=np.array([[[7, 0]],
                      [[4, 2]]]).astype(np.float32)
          x_t = paddle.to_tensor(x)
          conv = ConvTranspose1d(2, 1, 2)
          conv.weight.set_value(y)
          y_t = conv(x_t)
          y_np = y_t.numpy()
          print y_np
          
          # [[[60. 16. 99. 75.  4.]]]
    """

    def __init__(self,
                 in_channels,
                 out_channels,
                 kernel_size,
                 stride=1,
                 padding=0,
                 output_padding=0,
                 groups=1,
                 bias=True,
                 dilation=1,
                 weight_attr=None,
                 bias_attr=None,
                 data_format="NCL"):
        super(ConvTranspose1d, self).__init__()
        assert weight_attr is not False, "param_attr should not be False in ConvTranspose1d."
        self._param_attr = weight_attr
        self._bias_attr = bias_attr
        self._groups = groups
        self._in_channels = in_channels
        self._out_channels = out_channels
        self._output_padding = output_padding
        self._data_format = data_format
        self._bias = bias

        self._stride = utils.convert_to_list(stride, 1, 'stride')
        self._dilation = utils.convert_to_list(dilation, 1, 'dilation')
        self._kernel_size = utils.convert_to_list(kernel_size, 1, 'kernel_size')
        self._padding = padding

        filter_shape = [self._in_channels, out_channels // groups
                        ] + self._kernel_size
        self.weight = self.create_parameter(
            shape=filter_shape, attr=self._param_attr)
        self.bias = self.create_parameter(
            attr=self._bias_attr, shape=[self._out_channels],
            is_bias=True) if self._bias else None

    def forward(self, x, output_size=None):
        out = F.conv_transpose1d(
            x,
            self.weight,
            bias=self.bias,
            output_size=output_size,
            output_padding=self._output_padding,
            padding=self._padding,
            stride=self._stride,
            dilation=self._dilation,
            groups=self._groups,
            data_format=self._data_format)
        return out


class ConvTranspose2d(_ConvNd):
    """
    This interface is used to construct a callable object of the ``ConvTranspose2d`` class.
    For more details, refer to code examples.
    The convolution2D transpose layer calculates the output based on the input,
    filter, and dilations, strides, paddings. Input and output
    are in NCHW format. Where N is batch size, C is the number of feature map,
    H is the height of the feature map, and W is the width of the feature map.
    Filter's shape is [MCHW] , where M is the number of input feature map,
    C is the number of output feature map, H is the height of the filter,
    and W is the width of the filter. If the groups is greater than 1,
    C will equal the number of input feature map divided by the groups.
    If bias attribution and activation type are provided, bias is added to
    the output of the convolution, and the corresponding activation function
    is applied to the final result.
    The details of convolution transpose layer, please refer to the following explanation and references
    `conv2dtranspose <http://www.matthewzeiler.com/wp-content/uploads/2017/07/cvpr2010.pdf>`_ .
    For each input :math:`X`, the equation is:
    .. math::
        Out = \sigma (W \\ast X + b)
    Where:
    * :math:`X`: Input value, a ``Tensor`` with NCHW format.
    * :math:`W`: Filter value, a ``Tensor`` with shape [MCHW] .
    * :math:`\\ast`: Convolution operation.
    * :math:`b`: Bias value, a 2-D ``Tensor`` with shape [M, 1].
    * :math:`\\sigma`: Activation function.
    * :math:`Out`: Output value, the shape of :math:`Out` and :math:`X` may be different.
    Example:
        - Input:
          Input shape: :math:`(N, C_{in}, H_{in}, W_{in})`
          Filter shape: :math:`(C_{in}, C_{out}, H_f, W_f)`
        - Output:
          Output shape: :math:`(N, C_{out}, H_{out}, W_{out})`
        Where
        .. math::
           H^\prime_{out} &= (H_{in} - 1) * strides[0] - 2 * paddings[0] + dilations[0] * (H_f - 1) + 1 \\\\
           W^\prime_{out} &= (W_{in} - 1) * strides[1] - 2 * paddings[1] + dilations[1] * (W_f - 1) + 1 \\\\
           H_{out} &\in [ H^\prime_{out}, H^\prime_{out} + strides[0] ) \\\\
           W_{out} &\in [ W^\prime_{out}, W^\prime_{out} + strides[1] )
    Parameters:
        in_channels(int): The number of channels in the input image.
        out_channels(int): The number of channels produced by the convolution.
        kernel_size(int|list|uple): The kernel size. If kernel_size is a tuple,
            it must contain two integers, (kernel_size_H, kernel_size_W).
            Otherwise, the kernel will be a square.
        output_padding(int|list|tuple, optional): Additional size added to one side
            of each dimension in the output shape. Default: 0.
        padding(int|str|tuple|list, optional): The padding size. Padding coule be in one of the following forms.
            1. a string in ['valid', 'same'].
            2. an int, which means each spartial dimension(depth, height, width) is zero paded by size of `padding` on both sides 
            3. a list[int] or tuple[int] whose length is the number of spartial dimensions, which contains the amount of padding on each side for each spartial dimension. It has the form [pad_d1, pad_d2, ...].
            4. a list[int] or tuple[int] whose length is 2 * number of spartial dimensions. It has the form  [pad_before, pad_after, pad_before, pad_after, ...] for all spartial dimensions.
            5. a list or tuple of pairs of ints. It has the form [[pad_before, pad_after], [pad_before, pad_after], ...]. Note that, the batch dimension and channel dimension are also included. Each pair of integers correspond to the amount of padding for a dimension of the input. Padding in batch dimension and channel dimension should be [0, 0] or (0, 0).
            The default value is 0.
        stride(int|list|tuple, optional): The stride size. If stride is a tuple, it must
            contain two integers, (stride_H, stride_W). Otherwise, the
            stride_H = stride_W = stride. Default: 1.
        dilation(int|list|tuple, optional): The dilation size. If dilation is a tuple, it must
            contain two integers, (dilation_H, dilation_W). Otherwise, the
            dilation_H = dilation_W = dilation. Default: 1.
        groups(int, optional): The groups number of the Conv2d transpose layer. Inspired by
            grouped convolution in Alex Krizhevsky's Deep CNN paper, in which
            when group=2, the first half of the filters is only connected to the
            first half of the input channels, while the second half of the
            filters is only connected to the second half of the input channels.
            Default: 1.
        weight_attr (ParamAttr, optional): The parameter attribute for learnable weights(Parameter)
            of conv2d_transpose. If it is set to None or one attribute of ParamAttr, conv2d_transpose
            will create ParamAttr as param_attr. If the Initializer of the param_attr
            is not set, the parameter is initialized with Xavier. Default: None.
        bias_attr (ParamAttr|bool, optional): The attribute for the bias of conv2d_transpose.
            If it is set to False, no bias will be added to the output units.
            If it is set to None or one attribute of ParamAttr, conv2d_transpose
            will create ParamAttr as bias_attr. If the Initializer of the bias_attr
            is not set, the bias is initialized zero. Default: None.
        data_format (str, optional): Data format that specifies the layout of input.
            It can be "NCHW" or "NHWC". Default: "NCHW".
    Attribute:
        **weight** (Parameter): the learnable weights of filters of this layer.
        **bias** (Parameter or None): the learnable bias of this layer.
    Shape:
        - x: :math:`(N, C_{in}, H_{in}, W_{in})`
        - output: :math:`(N, C_{out}, H_{out}, W_{out})`
        Where
        .. math::
           H^\prime_{out} &= (H_{in} - 1) * strides[0] - 2 * paddings[0] + dilations[0] * (kernel_size[0] - 1) + 1 \\\\
           W^\prime_{out} &= (W_{in} - 1) * strides[1] - 2 * paddings[1] + dilations[1] * (kernel_size[1] - 1) + 1 \\\\
    Examples:
       .. code-block:: python
          import numpy as np
          import paddle
          import paddle.nn as nn
          x = np.random.uniform(-1, 1, (2, 4, 8, 8)).astype('float32')
          paddle.disable_static()
          x_var = paddle.to_tensor(x)
          conv = nn.ConvTranspose2d(4, 6, (3, 3))
          y_var = conv(x_var)
          y_np = y_var.numpy()
          print(y_np.shape)
          
          # (2, 6, 10, 10)
    """

    def __init__(self,
                 in_channels,
                 out_channels,
                 kernel_size,
                 stride=1,
                 padding=0,
                 output_padding=0,
                 dilation=1,
                 groups=1,
                 weight_attr=None,
                 bias_attr=None,
                 data_format="NCHW"):
        super(ConvTranspose2d, self).__init__(
            in_channels,
            out_channels,
            kernel_size,
            True,
            2,
            stride=stride,
            padding=padding,
            dilation=dilation,
            output_padding=output_padding,
            groups=groups,
            weight_attr=weight_attr,
            bias_attr=bias_attr,
            data_format=data_format)

    def forward(self, x, output_size=None):
        if output_size is None:
            output_padding = self.output_padding
        else:
            output_padding = 0

        out = F.conv_transpose2d(
            x,
            self.weight,
            bias=self.bias,
            padding=self._padding,
            output_padding=output_padding,
            stride=self._stride,
            dilation=self._dilation,
            groups=self._groups,
            output_size=output_size,
            data_format=self._data_format)
        return out


class Conv3d(_ConvNd):
    """
    **Convlution3d Layer**
    The convolution3d layer calculates the output based on the input, filter
    and strides, paddings, dilations, groups parameters. Input(Input) and
    Output(Output) are multidimensional tensors with a shape of 
    :math:`[N, C, D, H, W]` . Where N is batch size, C is the number of
    channels, D is the depth of the feature, H is the height of the feature,
    and W is the width of the feature. Convlution3D is similar with Convlution2D
    but adds one dimension(depth). If bias attribution and activation type are
    provided, bias is added to the output of the convolution, and the
    corresponding activation function is applied to the final result.
    For each input :math:`X`, the equation is:
    .. math::
        Out = \sigma (W \\ast X + b)
    In the above equation:
    * :math:`X`: Input value, a tensor with NCDHW or NDHWC format.
    * :math:`W`: Filter value, a tensor with MCDHW format.
    * :math:`\\ast`: Convolution operation.
    * :math:`b`: Bias value, a 2-D tensor with shape [M, 1].
    * :math:`\\sigma`: Activation function.
    * :math:`Out`: Output value, the shape of :math:`Out` and :math:`X` may be different.
    Parameters:
        in_channels(int): The number of input channels in the input image.
        out_channels(int): The number of output channels produced by the convolution.
        kernel_size (int|list|tuple, optional): The size of the convolving kernel.
        stride (int|list|tuple, optional): The stride size. If stride is a tuple, it must
            contain three integers, (stride_D, stride_H, stride_W). Otherwise, the
            stride_D = stride_H = stride_W = stride. The default value is 1.
        padding (int|str|tuple|list, optional): The padding size. Padding coule be in one of the following forms.
            1. a string in ['valid', 'same'].
            2. an int, which means each spartial dimension(depth, height, width) is zero paded by size of `padding` 
            3. a list[int] or tuple[int] whose length is the number of spartial dimensions, which contains the amount of padding on each side for each spartial dimension. It has the form [pad_d1, pad_d2, ...].
            4. a list[int] or tuple[int] whose length is 2 * number of spartial dimensions. It has the form  [pad_before, pad_after, pad_before, pad_after, ...] for all spartial dimensions.
            5. a list or tuple of pairs of ints. It has the form [[pad_before, pad_after], [pad_before, pad_after], ...]. Note that, the batch dimension and channel dimension are also included. Each pair of integers correspond to the amount of padding for a dimension of the input. Padding in batch dimension and channel dimension should be [0, 0] or (0, 0).
            The default value is 0.
        dilation (int|list|tuple, optional): The dilation size. If dilation is a tuple, it must
            contain three integers, (dilation_D, dilation_H, dilation_W). Otherwise, the
            dilation_D = dilation_H = dilation_W = dilation. The default value is 1.
        groups (int, optional): The groups number of the Conv3d Layer. According to grouped
            convolution in Alex Krizhevsky's Deep CNN paper: when group=2,
            the first half of the filters is only connected to the first half
            of the input channels, while the second half of the filters is only
            connected to the second half of the input channels. The default value is 1.
        padding_mode (str, optional): ``'zeros'``, ``'reflect'``, ``'replicate'`` or ``'circular'``. Default: ``'zeros'``.
        weight_attr (ParamAttr, optional): The parameter attribute for learnable parameters/weights
            of conv3d. If it is set to None or one attribute of ParamAttr, conv3d
            will create ParamAttr as param_attr. If it is set to None, the parameter
            is initialized with :math:`Normal(0.0, std)`, and the :math:`std` is
            :math:`(\\frac{2.0 }{filter\_elem\_num})^{0.5}`. The default value is None.
        bias_attr (ParamAttr|bool, optional): The parameter attribute for the bias of conv3d.
            If it is set to False, no bias will be added to the output units.
            If it is set to None or one attribute of ParamAttr, conv3d
            will create ParamAttr as bias_attr. If the Initializer of the bias_attr
            is not set, the bias is initialized zero. The default value is None.
        data_format (str, optional): Data format that specifies the layout of input.
            It can be "NCDHW" or "NDHWC". Default: "NCDHW".
    Attribute:
        **weight** (Parameter): the learnable weights of filters of this layer.
        **bias** (Parameter): the learnable bias of this layer.
    Shape:
        - x: :math:`(N, C_{in}, D_{in}, H_{in}, W_{in})`
        - output: :math:`(N, C_{out}, D_{out}, H_{out}, W_{out})`
        Where
        .. math::
           D_{out}&= \\frac{(D_{in} + 2 * paddings[0] - (dilations[0] * (D_f - 1) + 1))}{strides[0]} + 1 \\\\
           H_{out}&= \\frac{(H_{in} + 2 * paddings[1] - (dilations[1] * (H_f - 1) + 1))}{strides[1]} + 1 \\\\
           W_{out}&= \\frac{(W_{in} + 2 * paddings[2] - (dilations[2] * (W_f - 1) + 1))}{strides[2]} + 1
    Raises:
        ValueError: If the shapes of input, filter_size, stride, padding and
                    groups mismatch.
    Examples:
        .. code-block:: python
          import numpy as np
          
          import paddle
          import paddle.nn as nn
          x = np.random.uniform(-1, 1, (2, 4, 8, 8, 8)).astype('float32')
          
          paddle.disable_static()
          x_var = dg.to_variable(x)
          conv = nn.Conv3d(4, 6, (3, 3, 3))
          y_var = conv(x_var)
          y_np = y_var.numpy()
          print(y_np.shape)
          
          # (2, 6, 6, 6, 6)
    """

    def __init__(self,
                 in_channels,
                 out_channels,
                 kernel_size,
                 padding=0,
                 stride=1,
                 dilation=1,
                 groups=1,
                 padding_mode='zeros',
                 weight_attr=None,
                 bias_attr=None,
                 data_format="NCDHW"):
        super(Conv3d, self).__init__(
            in_channels,
            out_channels,
            kernel_size,
            False,
            3,
            stride=stride,
            padding=padding,
            padding_mode=padding_mode,
            dilation=dilation,
            groups=groups,
            weight_attr=weight_attr,
            bias_attr=bias_attr,
            data_format=data_format)

    def forward(self, x):
        if self._padding_mode != 'zeros':
            x = F.pad(x,
                      self._reversed_padding_repeated_twice,
                      mode=self._padding_mode,
                      data_format=self._data_format)
            return F.conv3d(
                x,
                self.weight,
                bias=self.bias,
                stride=self._stride,
                dilation=self._dilation,
                groups=self._groups,
                data_format=self._data_format)

        out = F.conv3d(
            x,
            self.weight,
            bias=self.bias,
            padding=self._padding,
            stride=self._stride,
            dilation=self._dilation,
            groups=self._groups,
            data_format=self._data_format)
        return out


class ConvTranspose3d(_ConvNd):
    """
    **Convlution3D transpose layer**
    The convolution3D transpose layer calculates the output based on the input,
    filter, and dilations, strides, paddings. Input(Input) and output(Output)
    are in NCDHW format. Where N is batch size, C is the number of channels,
    D is the depth of the feature, H is the height of the feature, and W
    is the width of the feature. Parameters(dilations, strides, paddings) are
    two elements. These two elements represent height and width, respectively.
    The details of convolution transpose layer, please refer to the following
    explanation and references `therein <http://www.matthewzeiler.com/wp-content/uploads/2017/07/cvpr2010.pdf>`_.
    If bias attribution and activation type are provided, bias is added to
    the output of the convolution, and the corresponding activation function
    is applied to the final result.
    For each input :math:`X`, the equation is:
    .. math::
        Out = \sigma (W \\ast X + b)
    In the above equation:
    * :math:`X`: Input value, a tensor with NCDHW format.
    * :math:`W`: Filter value, a tensor with MCDHW format.
    * :math:`\\ast`: Convolution operation.
    * :math:`b`: Bias value, a 2-D tensor with shape [M, 1].
    * :math:`\\sigma`: Activation function.
    * :math:`Out`: Output value, the shape of :math:`Out` and :math:`X` may be different.
    Example:
    **Note**:
          The conv_transpose3d can be seen as the backward of the conv3d. For conv3d, 
          when stride > 1, conv3d maps multiple input shape to the same output shape, 
          so for conv_transpose3d, when stride > 1, input shape maps multiple output shape.
          If output_size is None, :math:`H_{out} = H^\prime_{out}, :math:`H_{out} = \
          H^\prime_{out}, W_{out} = W^\prime_{out}`; else, the :math:`D_{out}` of the output 
          size must between :math:`D^\prime_{out}` and :math:`D^\prime_{out} + strides[0]`, 
          the :math:`H_{out}` of the output size must between :math:`H^\prime_{out}` 
          and :math:`H^\prime_{out} + strides[1]`, and the :math:`W_{out}` of the output size must 
          between :math:`W^\prime_{out}` and :math:`W^\prime_{out} + strides[2]`, 
          conv_transpose3d can compute the kernel size automatically.
    Parameters:
        in_channels(int): The number of channels in the input image.
        out_channels(int): The number of channels produced by the convolution.
        kernel_size(int|list|tuple): The kernel size. If kernel_size is a tuple,
            it must contain three integers, (kernel_size_D, kernel_size_H, kernel_size_W).
            Otherwise, the kernel will be a square.
        stride(int|list|tuple, optional): The stride size. It means the stride in transposed convolution. 
            If stride is a tuple, it must contain three integers, (stride_depth, stride_height, 
            stride_width). Otherwise, stride_depth = stride_height = stride_width = stride. 
            The default value is 1.
        padding(int|str|tuple|list, optional): The padding size. Padding coule be in one of the following forms.
            1. a string in ['valid', 'same'].
            2. an int, which means each spartial dimension(depth, height, width) is zero paded by size of `padding` 
            3. a list[int] or tuple[int] whose length is the number of spartial dimensions, which contains the amount of padding on each side for each spartial dimension. It has the form [pad_d1, pad_d2, ...].
            4. a list[int] or tuple[int] whose length is 2 * number of spartial dimensions. It has the form  [pad_before, pad_after, pad_before, pad_after, ...] for all spartial dimensions.
            5. a list or tuple of pairs of ints. It has the form [[pad_before, pad_after], [pad_before, pad_after], ...]. Note that, the batch dimension and channel dimension are also included. Each pair of integers correspond to the amount of padding for a dimension of the input. Padding in batch dimension and channel dimension should be [0, 0] or (0, 0).
            The default value is 0.
        output_padding(int|list|tuple, optional): Additional size added to one side
            of each dimension in the output shape. Default: 0.
        dilation(int|list|tuple, optional): The dilation size. If dilation is a tuple, it must
            contain three integers, (dilation_D, dilation_H, dilation_W). Otherwise, the
            dilation_D = dilation_H = dilation_W = dilation. The default value is 1.
        groups(int, optional): The groups number of the Conv3d transpose layer. Inspired by
            grouped convolution in Alex Krizhevsky's Deep CNN paper, in which
            when group=2, the first half of the filters is only connected to the
            first half of the input channels, while the second half of the
            filters is only connected to the second half of the input channels.
            The default value is 1.
        weight_attr (ParamAttr, optional): The parameter attribute for learnable parameters/weights
            of conv3d_transpose. If it is set to None or one attribute of ParamAttr, conv3d_transpose
            will create ParamAttr as param_attr. If the Initializer of the param_attr
            is not set, the parameter is initialized with Xavier. The default value is None.
        bias_attr (ParamAttr|bool, optional): The parameter attribute for the bias of conv3d_transpose.
            If it is set to False, no bias will be added to the output units.
            If it is set to None or one attribute of ParamAttr, conv3d_transpose
            will create ParamAttr as bias_attr. If the Initializer of the bias_attr
            is not set, the bias is initialized zero. The default value is None.
        output_size(int|list|tuple, optional): The output image size. If output size is a
            tuple, it must contain two integers, (image_H, image_W). None if use
            filter_size, padding, and stride to calculate output_size.
            if output_size and filter_size are specified at the same time, They
            should follow the formula above. Default: None.
        data_format (str, optional): Data format that specifies the layout of input.
            It can be "NCDHW" or "NDHWC". Default: "NCDHW".
    Attribute:
        **weight** (Parameter): the learnable weights of filters of this layer.
        **bias** (Parameter): the learnable bias of this layer.
    Shape:
        - x: :math:`(N, C_{in}, D_{in}, H_{in}, W_{in})`
        - output: :math:`(N, C_{out}, D_{out}, H_{out}, W_{out})`
        Where
        .. math::
           D^\prime_{out} &= (D_{in} - 1) * strides[0] - 2 * paddings[0] + dilations[0] * (kernel_size[0] - 1) + 1 \\\\
           H^\prime_{out} &= (H_{in} - 1) * strides[1] - 2 * paddings[1] + dilations[1] * (kernel_size[1] - 1) + 1 \\\\
           W^\prime_{out} &= (W_{in} - 1) * strides[2] - 2 * paddings[2] + dilations[2] * (kernel_size[2] - 1) + 1 \\\\
    Raises:
        ValueError: If the shapes of input, filter_size, stride, padding and
                    groups mismatch.
    Examples:
       .. code-block:: python
          import numpy as np
          import paddle
          import paddle.nn as nn
          x = np.random.uniform(-1, 1, (2, 4, 8, 8, 8)).astype('float32')
          
          paddle.disable_static()
          x_var = paddle.to_tensor(x)
          conv = nn.Conv3DTranspose(4, 6, (3, 3, 3))
          y_var = conv(x_var)
          y_np = y_var.numpy()
          print(y_np.shape)
          
          # (2, 6, 10, 10, 10)
    """

    def __init__(self,
                 in_channels,
                 out_channels,
                 kernel_size,
                 stride=1,
                 padding=0,
                 output_padding=0,
                 dilation=1,
                 groups=1,
                 weight_attr=None,
                 bias_attr=None,
                 data_format="NCDHW"):
        super(ConvTranspose3d, self).__init__(
            in_channels,
            out_channels,
            kernel_size,
            True,
            3,
            stride=stride,
            padding=padding,
            dilation=dilation,
            output_padding=output_padding,
            groups=groups,
            weight_attr=weight_attr,
            bias_attr=bias_attr,
            data_format=data_format)

    def forward(self, x, output_size):
        if output_size is None:
            output_padding = self.output_padding
        else:
            output_padding = 0

        out = F.conv_transpose3d(
            x,
            self.weight,
            bias=self.bias,
            padding=self._padding,
            output_padding=output_padding,
            stride=self._stride,
            dilation=self._dilation,
            groups=self._groups,
            output_size=output_size,
            data_format=self._data_format)
        return out<|MERGE_RESOLUTION|>--- conflicted
+++ resolved
@@ -15,13 +15,10 @@
 # TODO: define classes of convolutional neural network
 
 __all__ = [
-<<<<<<< HEAD
-    'ConvTranspose1d',
-=======
     'Conv1d',
->>>>>>> e2b82e04
     'Conv2d',
     'Conv3d',
+    'ConvTranspose1d',
     'ConvTranspose2d',
     'ConvTranspose3d',
 ]
