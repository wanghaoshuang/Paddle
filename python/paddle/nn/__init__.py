#   Copyright (c) 2020 PaddlePaddle Authors. All Rights Reserved.
#
# Licensed under the Apache License, Version 2.0 (the "License");
# you may not use this file except in compliance with the License.
# You may obtain a copy of the License at
#
#     http://www.apache.org/licenses/LICENSE-2.0
#
# Unless required by applicable law or agreed to in writing, software
# distributed under the License is distributed on an "AS IS" BASIS,
# WITHOUT WARRANTIES OR CONDITIONS OF ANY KIND, either express or implied.
# See the License for the specific language governing permissions and
# limitations under the License.

# TODO: import all neural network related api under this directory,
# including layers, linear, conv, rnn etc.

from .layer import norm
from .functional import extension
from .layer import common
from .utils import weight_norm_hook

from . import initializer

__all__ = []
__all__ += norm.__all__
__all__ += extension.__all__
__all__ += common.__all__
__all__ += weight_norm_hook.__all__

# TODO: define alias in nn directory
# from .clip import ErrorClipByValue        #DEFINE_ALIAS
from .clip import GradientClipByGlobalNorm  #DEFINE_ALIAS
from .clip import GradientClipByNorm  #DEFINE_ALIAS
from .clip import GradientClipByValue  #DEFINE_ALIAS
# from .clip import set_gradient_clip        #DEFINE_ALIAS
from .clip import clip  #DEFINE_ALIAS
from .clip import clip_by_norm  #DEFINE_ALIAS
from .control_flow import case  #DEFINE_ALIAS
from .control_flow import cond  #DEFINE_ALIAS
# from .control_flow import DynamicRNN        #DEFINE_ALIAS
# from .control_flow import StaticRNN        #DEFINE_ALIAS
from .control_flow import switch_case  #DEFINE_ALIAS
from .control_flow import while_loop  #DEFINE_ALIAS
# from .control_flow import rnn        #DEFINE_ALIAS
# from .decode import BeamSearchDecoder        #DEFINE_ALIAS
# from .decode import Decoder        #DEFINE_ALIAS
from .decode import beam_search  #DEFINE_ALIAS
from .decode import beam_search_decode  #DEFINE_ALIAS
# from .decode import crf_decoding        #DEFINE_ALIAS
# from .decode import ctc_greedy_decoder        #DEFINE_ALIAS
# from .decode import dynamic_decode        #DEFINE_ALIAS
from .decode import gather_tree  #DEFINE_ALIAS
# from .input import Input        #DEFINE_ALIAS
from .layer.activation import ELU
from .layer.activation import GELU
from .layer.activation import Hardshrink
from .layer.activation import Hardtanh
from .layer.activation import PReLU
from .layer.activation import ReLU
from .layer.activation import ReLU6  #DEFINE_ALIAS
from .layer.activation import SELU  #DEFINE_ALIAS
from .layer.activation import LeakyReLU  #DEFINE_ALIAS
from .layer.activation import Sigmoid  #DEFINE_ALIAS
from .layer.activation import LogSigmoid
from .layer.activation import Softmax  #DEFINE_ALIAS
from .layer.activation import Softplus  #DEFINE_ALIAS
from .layer.activation import Softshrink  #DEFINE_ALIAS
from .layer.activation import Softsign  #DEFINE_ALIAS
from .layer.activation import Tanhshrink  #DEFINE_ALIAS
from .layer.activation import LogSoftmax  #DEFINE_ALIAS
from .layer.activation import HSigmoid  #DEFINE_ALIAS
from .layer.common import BilinearTensorProduct  #DEFINE_ALIAS
from .layer.common import Pool2D  #DEFINE_ALIAS
from .layer.common import Pad2D  #DEFINE_ALIAS
from .layer.common import ReflectionPad1d  #DEFINE_ALIAS
from .layer.common import ReplicationPad1d  #DEFINE_ALIAS
from .layer.common import ConstantPad1d  #DEFINE_ALIAS
from .layer.common import ReflectionPad2d  #DEFINE_ALIAS
from .layer.common import ReplicationPad2d  #DEFINE_ALIAS
from .layer.common import ConstantPad2d  #DEFINE_ALIAS
from .layer.common import ZeroPad2d  #DEFINE_ALIAS
from .layer.common import ReplicationPad3d  #DEFINE_ALIAS
from .layer.common import ConstantPad3d  #DEFINE_ALIAS
from .layer.common import CosineSimilarity  #DEFINE_ALIAS
from .layer.common import Embedding  #DEFINE_ALIAS
from .layer.common import Linear  #DEFINE_ALIAS
from .layer.common import Flatten  #DEFINE_ALIAS
from .layer.common import UpSample  #DEFINE_ALIAS
<<<<<<< HEAD
from .layer.conv import ConvTranspose1D  #DEFINE_ALIAS
=======
from .layer.pooling import AdaptiveAvgPool2d  #DEFINE_ALIAS
from .layer.pooling import AdaptiveAvgPool3d  #DEFINE_ALIAS
>>>>>>> b6eb37f5
from .layer.conv import Conv2D  #DEFINE_ALIAS
from .layer.conv import Conv2DTranspose  #DEFINE_ALIAS
from .layer.conv import Conv3D  #DEFINE_ALIAS
from .layer.conv import Conv3DTranspose  #DEFINE_ALIAS
# from .layer.conv import TreeConv        #DEFINE_ALIAS
# from .layer.conv import Conv1D        #DEFINE_ALIAS
from .layer.extension import RowConv  #DEFINE_ALIAS
# from .layer.learning_rate import CosineDecay        #DEFINE_ALIAS
# from .layer.learning_rate import ExponentialDecay        #DEFINE_ALIAS
# from .layer.learning_rate import InverseTimeDecay        #DEFINE_ALIAS
# from .layer.learning_rate import NaturalExpDecay        #DEFINE_ALIAS
# from .layer.learning_rate import NoamDecay        #DEFINE_ALIAS
# from .layer.learning_rate import PiecewiseDecay        #DEFINE_ALIAS
# from .layer.learning_rate import PolynomialDecay        #DEFINE_ALIAS
# from .layer.loss import NCELoss        #DEFINE_ALIAS
from .layer.loss import CrossEntropyLoss  #DEFINE_ALIAS
from .layer.loss import MSELoss  #DEFINE_ALIAS
from .layer.loss import L1Loss  #DEFINE_ALIAS
from .layer.loss import NLLLoss  #DEFINE_ALIAS
from .layer.loss import BCELoss  #DEFINE_ALIAS
from .layer.loss import KLDivLoss  #DEFINE_ALIAS
from .layer.loss import MarginRankingLoss  #DEFINE_ALIAS
from .layer.loss import SmoothL1Loss  #DEFINE_ALIAS
from .layer.norm import BatchNorm  #DEFINE_ALIAS
from .layer.norm import SyncBatchNorm  #DEFINE_ALIAS
from .layer.norm import GroupNorm  #DEFINE_ALIAS
from .layer.norm import LayerNorm  #DEFINE_ALIAS
from .layer.norm import SpectralNorm  #DEFINE_ALIAS
from .layer.norm import InstanceNorm  #DEFINE_ALIAS
# from .layer.rnn import RNNCell        #DEFINE_ALIAS
# from .layer.rnn import GRUCell        #DEFINE_ALIAS
# from .layer.rnn import LSTMCell        #DEFINE_ALIAS
from .layer.distance import PairwiseDistance  #DEFINE_ALIAS

from .layer import loss  #DEFINE_ALIAS
from .layer import conv  #DEFINE_ALIAS
from ..fluid.dygraph.layers import Layer  #DEFINE_ALIAS
from ..fluid.dygraph.container import LayerList, ParameterList, Sequential  #DEFINE_ALIAS<|MERGE_RESOLUTION|>--- conflicted
+++ resolved
@@ -87,13 +87,10 @@
 from .layer.common import Linear  #DEFINE_ALIAS
 from .layer.common import Flatten  #DEFINE_ALIAS
 from .layer.common import UpSample  #DEFINE_ALIAS
-<<<<<<< HEAD
-from .layer.conv import ConvTranspose1D  #DEFINE_ALIAS
-=======
 from .layer.pooling import AdaptiveAvgPool2d  #DEFINE_ALIAS
 from .layer.pooling import AdaptiveAvgPool3d  #DEFINE_ALIAS
->>>>>>> b6eb37f5
 from .layer.conv import Conv2D  #DEFINE_ALIAS
+from .layer.conv import ConvTranspose1D  #DEFINE_ALIAS
 from .layer.conv import Conv2DTranspose  #DEFINE_ALIAS
 from .layer.conv import Conv3D  #DEFINE_ALIAS
 from .layer.conv import Conv3DTranspose  #DEFINE_ALIAS
