#   Copyright (c) 2020 PaddlePaddle Authors. All Rights Reserved.
#
# Licensed under the Apache License, Version 2.0 (the "License");
# you may not use this file except in compliance with the License.
# You may obtain a copy of the License at
#
#     http://www.apache.org/licenses/LICENSE-2.0
#
# Unless required by applicable law or agreed to in writing, software
# distributed under the License is distributed on an "AS IS" BASIS,
# WITHOUT WARRANTIES OR CONDITIONS OF ANY KIND, either express or implied.
# See the License for the specific language governing permissions and
# limitations under the License.

# TODO: import all neural network related api under this directory,
# including layers, linear, conv, rnn etc.

from .layer import norm
from .functional import extension
from .layer import common
from .utils import weight_norm_hook

from . import initializer

__all__ = []
__all__ += norm.__all__
__all__ += extension.__all__
__all__ += common.__all__
__all__ += weight_norm_hook.__all__

# TODO: define alias in nn directory
# from .clip import ErrorClipByValue        #DEFINE_ALIAS
from .clip import GradientClipByGlobalNorm  #DEFINE_ALIAS
from .clip import GradientClipByNorm  #DEFINE_ALIAS
from .clip import GradientClipByValue  #DEFINE_ALIAS
# from .clip import set_gradient_clip        #DEFINE_ALIAS
from .clip import clip  #DEFINE_ALIAS
from .clip import clip_by_norm  #DEFINE_ALIAS
from .control_flow import case  #DEFINE_ALIAS
from .control_flow import cond  #DEFINE_ALIAS
# from .control_flow import DynamicRNN        #DEFINE_ALIAS
# from .control_flow import StaticRNN        #DEFINE_ALIAS
from .control_flow import switch_case  #DEFINE_ALIAS
from .control_flow import while_loop  #DEFINE_ALIAS
# from .control_flow import rnn        #DEFINE_ALIAS
# from .decode import BeamSearchDecoder        #DEFINE_ALIAS
# from .decode import Decoder        #DEFINE_ALIAS
from .decode import beam_search  #DEFINE_ALIAS
from .decode import beam_search_decode  #DEFINE_ALIAS
# from .decode import crf_decoding        #DEFINE_ALIAS
# from .decode import ctc_greedy_decoder        #DEFINE_ALIAS
# from .decode import dynamic_decode        #DEFINE_ALIAS
from .decode import gather_tree  #DEFINE_ALIAS
# from .input import Input        #DEFINE_ALIAS
from .layer.activation import ELU
from .layer.activation import GELU
from .layer.activation import Tanh
from .layer.activation import Hardshrink
from .layer.activation import Hardtanh
from .layer.activation import PReLU
from .layer.activation import ReLU
from .layer.activation import ReLU6  #DEFINE_ALIAS
from .layer.activation import SELU  #DEFINE_ALIAS
from .layer.activation import LeakyReLU  #DEFINE_ALIAS
from .layer.activation import Sigmoid  #DEFINE_ALIAS
from .layer.activation import LogSigmoid
from .layer.activation import Softmax  #DEFINE_ALIAS
from .layer.activation import Softplus  #DEFINE_ALIAS
from .layer.activation import Softshrink  #DEFINE_ALIAS
from .layer.activation import Softsign  #DEFINE_ALIAS
from .layer.activation import Tanhshrink  #DEFINE_ALIAS
from .layer.activation import LogSoftmax  #DEFINE_ALIAS
from .layer.activation import HSigmoid  #DEFINE_ALIAS
from .layer.common import BilinearTensorProduct  #DEFINE_ALIAS
from .layer.common import Pool2D  #DEFINE_ALIAS
from .layer.common import Pad2D  #DEFINE_ALIAS
from .layer.common import ReflectionPad1d  #DEFINE_ALIAS
from .layer.common import ReplicationPad1d  #DEFINE_ALIAS
from .layer.common import ConstantPad1d  #DEFINE_ALIAS
from .layer.common import ReflectionPad2d  #DEFINE_ALIAS
from .layer.common import ReplicationPad2d  #DEFINE_ALIAS
from .layer.common import ConstantPad2d  #DEFINE_ALIAS
from .layer.common import ZeroPad2d  #DEFINE_ALIAS
from .layer.common import ReplicationPad3d  #DEFINE_ALIAS
from .layer.common import ConstantPad3d  #DEFINE_ALIAS
from .layer.common import CosineSimilarity  #DEFINE_ALIAS
from .layer.common import Embedding  #DEFINE_ALIAS
from .layer.common import Linear  #DEFINE_ALIAS
from .layer.common import Flatten  #DEFINE_ALIAS
from .layer.common import UpSample  #DEFINE_ALIAS
<<<<<<< HEAD
=======
from .layer.common import Dropout  #DEFINE_ALIAS
from .layer.common import Dropout2D  #DEFINE_ALIAS
from .layer.common import Dropout3D  #DEFINE_ALIAS
from .layer.pooling import AdaptiveAvgPool2d  #DEFINE_ALIAS
>>>>>>> 6b28456e
from .layer.pooling import AdaptiveAvgPool3d  #DEFINE_ALIAS
from .layer.conv import Conv1D  #DEFINE_ALIAS
from .layer.conv import Conv2D  #DEFINE_ALIAS
from .layer.conv import ConvTranspose2d  #DEFINE_ALIAS
from .layer.conv import Conv3D  #DEFINE_ALIAS
from .layer.conv import ConvTranspose3d  #DEFINE_ALIAS
# from .layer.conv import TreeConv        #DEFINE_ALIAS
# from .layer.conv import Conv1D        #DEFINE_ALIAS
from .layer.extension import RowConv  #DEFINE_ALIAS
# from .layer.learning_rate import CosineDecay        #DEFINE_ALIAS
# from .layer.learning_rate import ExponentialDecay        #DEFINE_ALIAS
# from .layer.learning_rate import InverseTimeDecay        #DEFINE_ALIAS
# from .layer.learning_rate import NaturalExpDecay        #DEFINE_ALIAS
# from .layer.learning_rate import NoamDecay        #DEFINE_ALIAS
# from .layer.learning_rate import PiecewiseDecay        #DEFINE_ALIAS
# from .layer.learning_rate import PolynomialDecay        #DEFINE_ALIAS
# from .layer.loss import NCELoss        #DEFINE_ALIAS
from .layer.loss import BCEWithLogitsLoss  #DEFINE_ALIAS
from .layer.loss import CrossEntropyLoss  #DEFINE_ALIAS
from .layer.loss import MSELoss  #DEFINE_ALIAS
from .layer.loss import L1Loss  #DEFINE_ALIAS
from .layer.loss import NLLLoss  #DEFINE_ALIAS
from .layer.loss import BCELoss  #DEFINE_ALIAS
from .layer.loss import KLDivLoss  #DEFINE_ALIAS
from .layer.loss import MarginRankingLoss  #DEFINE_ALIAS
from .layer.loss import CTCLoss  #DEFINE_ALIAS
from .layer.loss import SmoothL1Loss  #DEFINE_ALIAS
from .layer.norm import BatchNorm  #DEFINE_ALIAS
from .layer.norm import SyncBatchNorm  #DEFINE_ALIAS
from .layer.norm import GroupNorm  #DEFINE_ALIAS
from .layer.norm import LayerNorm  #DEFINE_ALIAS
from .layer.norm import SpectralNorm  #DEFINE_ALIAS
from .layer.norm import InstanceNorm  #DEFINE_ALIAS
# from .layer.rnn import RNNCell        #DEFINE_ALIAS
# from .layer.rnn import GRUCell        #DEFINE_ALIAS
# from .layer.rnn import LSTMCell        #DEFINE_ALIAS
from .layer.distance import PairwiseDistance  #DEFINE_ALIAS

from .layer import loss  #DEFINE_ALIAS
from .layer import conv  #DEFINE_ALIAS
from ..fluid.dygraph.layers import Layer  #DEFINE_ALIAS
from ..fluid.dygraph.container import LayerList, ParameterList, Sequential  #DEFINE_ALIAS<|MERGE_RESOLUTION|>--- conflicted
+++ resolved
@@ -88,13 +88,10 @@
 from .layer.common import Linear  #DEFINE_ALIAS
 from .layer.common import Flatten  #DEFINE_ALIAS
 from .layer.common import UpSample  #DEFINE_ALIAS
-<<<<<<< HEAD
-=======
 from .layer.common import Dropout  #DEFINE_ALIAS
 from .layer.common import Dropout2D  #DEFINE_ALIAS
 from .layer.common import Dropout3D  #DEFINE_ALIAS
 from .layer.pooling import AdaptiveAvgPool2d  #DEFINE_ALIAS
->>>>>>> 6b28456e
 from .layer.pooling import AdaptiveAvgPool3d  #DEFINE_ALIAS
 from .layer.conv import Conv1D  #DEFINE_ALIAS
 from .layer.conv import Conv2D  #DEFINE_ALIAS
