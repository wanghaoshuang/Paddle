--- conflicted
+++ resolved
@@ -87,12 +87,9 @@
 from .layer.common import Linear  #DEFINE_ALIAS
 from .layer.common import Flatten  #DEFINE_ALIAS
 from .layer.common import UpSample  #DEFINE_ALIAS
-<<<<<<< HEAD
-from .layer.conv import Conv1D  #DEFINE_ALIAS
-=======
 from .layer.pooling import AdaptiveAvgPool2d  #DEFINE_ALIAS
 from .layer.pooling import AdaptiveAvgPool3d  #DEFINE_ALIAS
->>>>>>> 138ecf24
+from .layer.conv import Conv1D  #DEFINE_ALIAS
 from .layer.conv import Conv2D  #DEFINE_ALIAS
 from .layer.conv import Conv2DTranspose  #DEFINE_ALIAS
 from .layer.conv import Conv3D  #DEFINE_ALIAS
